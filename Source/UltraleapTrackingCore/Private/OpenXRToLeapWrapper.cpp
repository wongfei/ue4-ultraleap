--- conflicted
+++ resolved
@@ -1,5 +1,4 @@
-<<<<<<< HEAD
-/******************************************************************************
+/******************************************************************************
  * Copyright (C) Ultraleap, Inc. 2011-2021.                                   *
  *                                                                            *
  * Use subject to the terms of the Apache License 2.0 available at            *
@@ -16,6 +15,7 @@
 #include "LeapBlueprintFunctionLibrary.h"
 #include "LeapUtility.h"
 #include "Runtime/Engine/Classes/Engine/World.h"
+
 
 FOpenXRToLeapWrapper::FOpenXRToLeapWrapper()
 {
@@ -102,7 +102,7 @@
 }
 LEAP_QUATERNION FOpenXRToLeapWrapper::ConvertOrientationToLeap(const FQuat& FromOpenXR)
 {
-	LEAP_QUATERNION Ret = {{{0}}};
+	LEAP_QUATERNION Ret = {{{0}}};
 
 	FVector4 OldRotVector(FromOpenXR.X, FromOpenXR.Y, FromOpenXR.Z, FromOpenXR.W);
 
@@ -125,7 +125,7 @@
 	return Ret;
 }
 
-void FOpenXRToLeapWrapper::ConvertToLeapSpace(LEAP_HAND& LeapHand, const TArray<FVector>& Positions, const TArray<FQuat>& Rotations)
+void FOpenXRToLeapWrapper::ConvertToLeapSpace(LEAP_HAND& LeapHand, const TArray<FVector>& Positions, const TArray<FQuat>& Rotations)
 {
 	if (!XRTrackingSystem)
 	{
@@ -411,417 +411,4 @@
 	{
 		CallbackDelegate->OnTrackingMode(TrackingMode);
 	}
-=======
-// /****************************************************************************** * Copyright (C) Ultraleap, Ltd. 2011-2021. * *
-// * * Use subject to the terms of the Apache License 2.0 available at            * * http://www.apache.org/licenses/LICENSE-2.0, or
-// another agreement           * * between Ultraleap and you, your company or other organization.             *
-// ******************************************************************************/
-
-#include "OpenXRToLeapWrapper.h"
-
-#include "HeadMountedDisplayTypes.h"
-#include "IHandTracker.h"
-#include "Kismet/GameplayStatics.h"
-#include "LeapBlueprintFunctionLibrary.h"
-#include "LeapUtility.h"
-#include "Runtime/Engine/Classes/Engine/World.h"
-#include "IXRTrackingSystem.h" // YAAK PATCH
-
-FOpenXRToLeapWrapper::FOpenXRToLeapWrapper()
-{
-	CurrentDeviceInfo = &DummyDeviceInfo;
-	DummyDeviceInfo = {0};
-	DummyDeviceInfo.size = sizeof(LEAP_DEVICE_INFO);
-	DummyDeviceInfo.serial = "OpenXRDummyDevice";
-	DummyDeviceInfo.serial_length = strlen(DummyDeviceInfo.serial) + 1;
-
-	DummyLeapHands[0] = {0};
-	DummyLeapHands[1] = {0};
-
-	DummyLeapHands[0].type = eLeapHandType::eLeapHandType_Left;
-	DummyLeapHands[1].type = eLeapHandType::eLeapHandType_Right;
-
-	DummyLeapHands[0].id = 1000;
-	DummyLeapHands[1].id = 2000;
-
-	DummyLeapFrame = {0};
-
-	DummyLeapFrame.framerate = 90;
-	DummyLeapFrame.pHands = DummyLeapHands;
-}
-
-FOpenXRToLeapWrapper::~FOpenXRToLeapWrapper()
-{
-}
-LEAP_CONNECTION* FOpenXRToLeapWrapper::OpenConnection(LeapWrapperCallbackInterface* InCallbackDelegate)
-{
-	CallbackDelegate = InCallbackDelegate;
-	InitOpenXRHandTrackingModule();
-	return nullptr;
-}
-
-void FOpenXRToLeapWrapper::InitOpenXRHandTrackingModule()
-{
-	static FName SystemName(TEXT("OpenXR"));
-
-	if (!GEngine)
-	{
-		UE_LOG(UltraleapTrackingLog, Log, TEXT("Error: FOpenXRToLeapWrapper::InitOpenXRHandTrackingModule() - GEngine is NULL"));
-
-		return;
-	}
-	if (GEngine->XRSystem.IsValid() && (GEngine->XRSystem->GetSystemName() == SystemName))
-	{
-		XRTrackingSystem = GEngine->XRSystem.Get();
-	}
-	if (XRTrackingSystem == nullptr)
-	{
-		UE_LOG(UltraleapTrackingLog, Log, TEXT("Error: FOpenXRToLeapWrapper::InitOpenXRHandTrackingModule() No XR System found"));
-		return;
-	}
-
-	IModuleInterface* ModuleInterface = FModuleManager::Get().LoadModule("OpenXRHandTracking");
-	IModularFeatures& ModularFeatures = IModularFeatures::Get();
-	if (ModularFeatures.IsModularFeatureAvailable(IHandTracker::GetModularFeatureName()))
-	{
-		HandTracker = &IModularFeatures::Get().GetModularFeature<IHandTracker>(IHandTracker::GetModularFeatureName());
-		bIsConnected = true;
-
-		if (CallbackDelegate)
-		{
-			CallbackDelegate->OnDeviceFound(&DummyDeviceInfo);
-		}
-	}
-	else
-	{
-		UE_LOG(UltraleapTrackingLog, Log,
-			TEXT(" FOpenXRToLeapWrapper::InitOpenXRHandTrackingModule() - OpenXRHandTracking module not found, is the "
-				 "OpenXRHandTracking plugin enabled?"));
-	}
-}
-LEAP_VECTOR ConvertPositionToLeap(const FVector& FromOpenXR)
-{
-	LEAP_VECTOR Ret = FLeapUtility::ConvertAndScaleUEToLeap(FromOpenXR);
-
-	return Ret;
-}
-
-int Sign(const ELeapQuatSwizzleAxisB& QuatSwizzleAxis)
-{
-	return (QuatSwizzleAxis > ELeapQuatSwizzleAxisB::W) ? -1 : 1;
-}
-LEAP_QUATERNION FOpenXRToLeapWrapper::ConvertOrientationToLeap(const FQuat& FromOpenXR)
-{
-	LEAP_QUATERNION Ret = {0};
-
-	FVector4 OldRotVector(FromOpenXR.X, FromOpenXR.Y, FromOpenXR.Z, FromOpenXR.W);
-
-	Ret.x = Sign(SwizzleX) * OldRotVector[StaticCast<uint8>(SwizzleX) % 4];
-	Ret.y = Sign(SwizzleY) * OldRotVector[StaticCast<uint8>(SwizzleY) % 4];
-	Ret.z = Sign(SwizzleZ) * OldRotVector[StaticCast<uint8>(SwizzleZ) % 4];
-	Ret.w = Sign(SwizzleW) * OldRotVector[StaticCast<uint8>(SwizzleW) % 4];
-
-	return Ret;
-}
-LEAP_VECTOR ConvertFVectorToLeapVector(const FVector& UEVector)
-{
-	LEAP_VECTOR Ret;
-	// inverse of  FVector(LeapVector.y, -LeapVector.x, -LeapVector.z);
-
-	Ret.x = -UEVector.Y;
-	Ret.y = UEVector.X;
-	Ret.z = -UEVector.Z;
-
-	return Ret;
-}
-
-// FOccluderVertexArray is really an array of vectors, don't know why this type was used in UE
-void FOpenXRToLeapWrapper::ConvertToLeapSpace(
-	LEAP_HAND& LeapHand, const FOccluderVertexArray& Positions, const TArray<FQuat>& Rotations)
-{
-	if (!XRTrackingSystem)
-	{
-		return;
-	}
-	// Enums for each bone are in EHandKeypoint
-	uint8 KeyPoint = 0;
-	for (auto Position : Positions)
-	{
-		auto Rotation = Rotations[KeyPoint];
-
-		// Take out the player transform, this isn't valid as we want Leap Space which knows nothing about
-		// the player world position
-		const FTransform& TrackingToWorldTransform = XRTrackingSystem->GetTrackingToWorldTransform();
-		Position = TrackingToWorldTransform.InverseTransformPosition(Position);
-		Rotation = TrackingToWorldTransform.InverseTransformRotation(Rotation);
-
-		// additional rotate all to get into Leap rotation space
-		// see FLeapUtility::LeapRotationOffset()
-		FTransform RotateToLeap;
-		RotateToLeap.SetRotation(FRotator(90, 0, 180).Quaternion());
-
-		Position = RotateToLeap.TransformPosition(Position);
-		Rotation = RotateToLeap.TransformRotation(Rotation);
-
-		EHandKeypoint eKeyPoint = (EHandKeypoint) KeyPoint;
-		switch (eKeyPoint)
-		{
-			case EHandKeypoint::Palm:
-				// wrist orientation comes from palm orientation in bodystate
-				// palm orientation is calculated from palm direction in LeapHandData
-				{
-					LeapHand.palm.orientation = ConvertOrientationToLeap(Rotation);
-					LeapHand.palm.position = ConvertPositionToLeap(Position);
-				}
-				break;
-			case EHandKeypoint::Wrist:
-				// wrist comes from arm next joint in bodystate
-				LeapHand.arm.prev_joint = LeapHand.arm.next_joint = ConvertPositionToLeap(Position);
-				// set arm rotation from Wrist
-				LeapHand.arm.rotation = ConvertOrientationToLeap(Rotation);
-				LeapHand.arm.width = 10;
-				break;
-				// Thumb ////////////////////////////////////////////////////
-				/** From the leap data header
-				 *
-				 * For thumbs, this bone is set to have zero length and width, an identity basis matrix,
-				 * and its joint positions are equal.
-				 * Note that this is anatomically incorrect; in anatomical terms, the intermediate phalange
-				 * is absent in a real thumb, rather than the metacarpal bone. In the Leap Motion model,
-				 * however, we use a "zero" metacarpal bone instead for ease of programming.
-				 * @since 3.0.0
-				 */
-			case EHandKeypoint::ThumbMetacarpal:
-				LeapHand.thumb.metacarpal.prev_joint = LeapHand.thumb.proximal.prev_joint = ConvertPositionToLeap(Position);
-				LeapHand.thumb.metacarpal.rotation = LeapHand.thumb.proximal.rotation = ConvertOrientationToLeap(Rotation);
-
-				break;
-			case EHandKeypoint::ThumbProximal:
-				LeapHand.thumb.intermediate.prev_joint = LeapHand.thumb.metacarpal.next_joint = LeapHand.thumb.proximal.next_joint =
-					ConvertPositionToLeap(Position);
-				LeapHand.thumb.intermediate.rotation = ConvertOrientationToLeap(Rotation);
-				break;
-			case EHandKeypoint::ThumbDistal:
-				LeapHand.thumb.distal.prev_joint = LeapHand.thumb.intermediate.next_joint = ConvertPositionToLeap(Position);
-				LeapHand.thumb.distal.rotation = ConvertOrientationToLeap(Rotation);
-				break;
-			case EHandKeypoint::ThumbTip:
-				// tip is next of distal
-				LeapHand.thumb.distal.next_joint = ConvertPositionToLeap(Position);
-				break;
-
-			// Index ////////////////////////////////////////////////////
-			case EHandKeypoint::IndexMetacarpal:
-				LeapHand.index.metacarpal.prev_joint = ConvertPositionToLeap(Position);
-				LeapHand.index.metacarpal.rotation = ConvertOrientationToLeap(Rotation);
-
-				break;
-			case EHandKeypoint::IndexProximal:
-				LeapHand.index.proximal.prev_joint = LeapHand.index.metacarpal.next_joint = ConvertPositionToLeap(Position);
-				LeapHand.index.proximal.rotation = ConvertOrientationToLeap(Rotation);
-
-				break;
-			case EHandKeypoint::IndexIntermediate:
-				LeapHand.index.intermediate.prev_joint = LeapHand.index.proximal.next_joint = ConvertPositionToLeap(Position);
-				LeapHand.index.intermediate.rotation = ConvertOrientationToLeap(Rotation);
-
-				break;
-			case EHandKeypoint::IndexDistal:
-				LeapHand.index.distal.prev_joint = LeapHand.index.intermediate.next_joint = ConvertPositionToLeap(Position);
-				LeapHand.index.distal.rotation = ConvertOrientationToLeap(Rotation);
-
-				break;
-			case EHandKeypoint::IndexTip:
-				LeapHand.index.distal.next_joint = ConvertPositionToLeap(Position);
-
-				break;
-			// Middle ////////////////////////////////////////////////////
-			case EHandKeypoint::MiddleMetacarpal:
-				LeapHand.middle.metacarpal.prev_joint = ConvertPositionToLeap(Position);
-				LeapHand.middle.metacarpal.rotation = ConvertOrientationToLeap(Rotation);
-
-				break;
-			case EHandKeypoint::MiddleProximal:
-				LeapHand.middle.proximal.prev_joint = LeapHand.middle.metacarpal.next_joint = ConvertPositionToLeap(Position);
-				LeapHand.middle.proximal.rotation = ConvertOrientationToLeap(Rotation);
-
-				break;
-			case EHandKeypoint::MiddleIntermediate:
-				LeapHand.middle.intermediate.prev_joint = LeapHand.middle.proximal.next_joint = ConvertPositionToLeap(Position);
-				LeapHand.middle.intermediate.rotation = ConvertOrientationToLeap(Rotation);
-
-				break;
-			case EHandKeypoint::MiddleDistal:
-				LeapHand.middle.distal.prev_joint = LeapHand.middle.intermediate.next_joint = ConvertPositionToLeap(Position);
-				LeapHand.middle.distal.rotation = ConvertOrientationToLeap(Rotation);
-
-				break;
-			case EHandKeypoint::MiddleTip:
-				LeapHand.middle.distal.next_joint = ConvertPositionToLeap(Position);
-
-				break;
-			// Ring ////////////////////////////////////////////////////
-			case EHandKeypoint::RingMetacarpal:
-				LeapHand.ring.metacarpal.prev_joint = ConvertPositionToLeap(Position);
-				LeapHand.ring.metacarpal.rotation = ConvertOrientationToLeap(Rotation);
-
-				break;
-			case EHandKeypoint::RingProximal:
-				LeapHand.ring.proximal.prev_joint = LeapHand.ring.metacarpal.next_joint = ConvertPositionToLeap(Position);
-				LeapHand.ring.proximal.rotation = ConvertOrientationToLeap(Rotation);
-
-				break;
-			case EHandKeypoint::RingIntermediate:
-				LeapHand.ring.intermediate.prev_joint = LeapHand.ring.proximal.next_joint = ConvertPositionToLeap(Position);
-				LeapHand.ring.intermediate.rotation = ConvertOrientationToLeap(Rotation);
-
-				break;
-			case EHandKeypoint::RingDistal:
-				LeapHand.ring.distal.prev_joint = LeapHand.ring.intermediate.next_joint = ConvertPositionToLeap(Position);
-				LeapHand.ring.distal.rotation = ConvertOrientationToLeap(Rotation);
-
-				break;
-			case EHandKeypoint::RingTip:
-				LeapHand.ring.distal.next_joint = ConvertPositionToLeap(Position);
-
-				break;
-
-			// Little/pinky ////////////////////////////////////////////////////
-			case EHandKeypoint::LittleMetacarpal:
-				LeapHand.pinky.metacarpal.prev_joint = ConvertPositionToLeap(Position);
-				LeapHand.pinky.metacarpal.rotation = ConvertOrientationToLeap(Rotation);
-
-				break;
-			case EHandKeypoint::LittleProximal:
-				LeapHand.pinky.proximal.prev_joint = LeapHand.pinky.metacarpal.next_joint = ConvertPositionToLeap(Position);
-				LeapHand.pinky.proximal.rotation = ConvertOrientationToLeap(Rotation);
-
-				break;
-			case EHandKeypoint::LittleIntermediate:
-				LeapHand.pinky.intermediate.prev_joint = LeapHand.pinky.proximal.next_joint = ConvertPositionToLeap(Position);
-				LeapHand.pinky.intermediate.rotation = ConvertOrientationToLeap(Rotation);
-
-				break;
-			case EHandKeypoint::LittleDistal:
-				LeapHand.pinky.distal.prev_joint = LeapHand.pinky.intermediate.next_joint = ConvertPositionToLeap(Position);
-				LeapHand.pinky.distal.rotation = ConvertOrientationToLeap(Rotation);
-
-				break;
-			case EHandKeypoint::LittleTip:
-				LeapHand.pinky.distal.next_joint = ConvertPositionToLeap(Position);
-
-				break;
-			default:
-				UE_LOG(UltraleapTrackingLog, Log,
-					TEXT("FOpenXRToLeapWrapper::ConvertToLeapSpace() - Unknown keypoint found in OpenXR data"));
-				break;
-		}
-		KeyPoint++;
-	}
-}
-
-LEAP_TRACKING_EVENT* FOpenXRToLeapWrapper::GetInterpolatedFrameAtTime(int64 TimeStamp)
-{
-	return GetFrame();
-}
-void FOpenXRToLeapWrapper::UpdateHandState()
-{
-}
-LEAP_DEVICE_INFO* FOpenXRToLeapWrapper::GetDeviceProperties()
-{
-	return CurrentDeviceInfo;
-}
-// TODO: update hand Ids on tracking lost and found
-// TODO: work out hand poses and confidence based on how the MS/WMR code does it (pinch and grab)
-LEAP_TRACKING_EVENT* FOpenXRToLeapWrapper::GetFrame()
-{
-	if (HandTracker == nullptr)
-	{
-		return &DummyLeapFrame;
-	}
-	FOccluderVertexArray OutPositions[2];
-	TArray<FQuat> OutRotations[2];
-	TArray<float> OutRadii[2];
-
-	// status only true when the hand is being tracked/visible to the tracking device
-	// these are in world space
-	//
-	// IMPORTANT: OpenXR tracking only works in VR mode, this will always return false in desktop mode
-	bool StatusLeft = HandTracker->GetAllKeypointStates(EControllerHand::Left, OutPositions[0], OutRotations[0], OutRadii[0]);
-	bool StatusRight = HandTracker->GetAllKeypointStates(EControllerHand::Right, OutPositions[1], OutRotations[1], OutRadii[1]);
-
-	DummyLeapFrame.nHands = StatusLeft + StatusRight;
-	DummyLeapFrame.info.frame_id++;
-	UWorld* World = nullptr;
-
-	// time in microseconds
-	DummyLeapFrame.info.timestamp = GetDummyLeapTime();
-	DummyLeapFrame.tracking_frame_id++;
-
-	if (!StatusLeft)
-	{
-		DummyLeapFrame.pHands = &DummyLeapHands[1];
-	}
-	else
-	{
-		DummyLeapFrame.pHands = &DummyLeapHands[0];
-	}
-
-	if (StatusLeft)
-	{
-		ConvertToLeapSpace(DummyLeapHands[0], OutPositions[0], OutRotations[0]);
-	}
-	if (StatusRight)
-	{
-		ConvertToLeapSpace(DummyLeapHands[1], OutPositions[1], OutRotations[1]);
-	}
-
-	return &DummyLeapFrame;
-}
-int64_t FOpenXRToLeapWrapper::GetDummyLeapTime()
-{
-	// time in microseconds
-	if (!CurrentWorld)
-	{
-		return 0;
-	}
-	{
-		return CurrentWorld->GetTimeSeconds() * 1000000.0f;
-	}
-}
-void FOpenXRToLeapWrapper::SetWorld(UWorld* World)
-{
-	FLeapWrapperBase::SetWorld(World);
-	/* no delta TODO: get world framerate from somewhere if (World)
-	{
-		float WorldDelta = World->GetDeltaSeconds();
-		if (WorldDelta)
-		{
-			DummyLeapFrame.framerate = 1.0f / WorldDelta;
-		}
-	}*/
-}
-
-void FOpenXRToLeapWrapper::CloseConnection()
-{
-	if (!bIsConnected)
-	{
-		// Not connected, already done
-		UE_LOG(UltraleapTrackingLog, Log, TEXT("FOpenXRToLeapWrapper Attempt at closing an already closed connection."));
-		return;
-	}
-	bIsConnected = false;
-	// Nullify the callback delegate. Any outstanding task graphs will not run if the delegate is nullified.
-	CallbackDelegate = nullptr;
-
-	UE_LOG(UltraleapTrackingLog, Log, TEXT("FOpenXRToLeapWrapper Connection successfully closed."));
-}
-void FOpenXRToLeapWrapper::SetTrackingMode(eLeapTrackingMode TrackingMode)
-{
-	// needed to make sure delegates in BP get called back on mode change
-	if (CallbackDelegate)
-	{
-		CallbackDelegate->OnTrackingMode(TrackingMode);
-	}
->>>>>>> 5bad6e19
 }