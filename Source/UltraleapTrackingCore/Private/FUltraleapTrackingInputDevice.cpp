--- conflicted
+++ resolved
@@ -1,4 +1,3 @@
-<<<<<<< HEAD
 /******************************************************************************
  * Copyright (C) Ultraleap, Inc. 2011-2021.                                   *
  *                                                                            *
@@ -1183,7 +1182,31 @@
 		IsWaitingForConnect = true;
 	}
 	Leap->OpenConnection(this);
-}
+
+	// --> YAAK PATCH
+	// if running standalone, leap needs some extra time to establish the connection to the attached device, if any
+	const double StartTime = FPlatformTime::Seconds();
+	const double MaxWaitTime = 1.0;
+	while (FPlatformTime::Seconds() - StartTime < MaxWaitTime)
+	{
+		if (Leap->IsConnected())
+		{
+			break;
+}
+
+		FPlatformProcess::Sleep(0.01f);
+	}
+
+	if (Leap->IsConnected())
+	{
+		UE_LOG(UltraleapTrackingLog, Log, TEXT("Leap Service Connected After %.5f Seconds"), FPlatformTime::Seconds() - StartTime);
+	}
+	else
+	{
+		UE_LOG(UltraleapTrackingLog, Log, TEXT("Leap Service NOT Connected"));
+	}
+	// <-- YAAK PATCH
+}
 void FUltraleapTrackingInputDevice::SetOptions(const FLeapOptions& InOptions)
 {
 	if (GEngine && GEngine->XRSystem.IsValid())
@@ -1200,7 +1223,12 @@
 		Options.bUseOpenXRAsSource = InOptions.bUseOpenXRAsSource;
 	}
 	// Did we change the mode?
-	if (Options.Mode != InOptions.Mode)
+	// --> YAAK PATCH
+	// Force this change, as the async API callbacks might cause issues
+	// when sending policy calls and tracking mode changes in short order,
+	// which is the case in our startup sequence
+	//if (Options.Mode != InOptions.Mode)
+	// <-- YAAK PATCH
 	{
 		if (bUseNewTrackingModeAPI)
 		{
@@ -1473,1450 +1501,4 @@
 {
 	return Stats;
 }
-#pragma endregion Leap Input Device
-=======
-
-
-#include "FUltraleapTrackingInputDevice.h"
-
-#include "BodyStateBPLibrary.h"
-#include "Engine/Engine.h"
-#include "Framework/Application/SlateApplication.h"
-#include "IBodyState.h"
-#include "IXRTrackingSystem.h"
-#include "LeapAsync.h"
-#include "LeapComponent.h"
-#include "LeapUtility.h"
-#include "Skeleton/BodyStateSkeleton.h"
-#include "UltraleapTrackingData.h"
-
-DECLARE_STATS_GROUP(TEXT("UltraleapTracking"), STATGROUP_UltraleapTracking, STATCAT_Advanced);
-DECLARE_CYCLE_STAT(TEXT("Leap Game Input and Events"), STAT_LeapInputTick, STATGROUP_UltraleapTracking);
-DECLARE_CYCLE_STAT(TEXT("Leap BodyState Tick"), STAT_LeapBodyStateTick, STATGROUP_UltraleapTracking);
-
-#pragma region Utility
-bool FUltraleapTrackingInputDevice::bUseNewTrackingModeAPI = true;
-// Function call Utility
-void FUltraleapTrackingInputDevice::CallFunctionOnComponents(TFunction<void(ULeapComponent*)> InFunction)
-{
-	// Callback optimization
-	if (EventDelegates.Num() <= 0)
-	{
-		return;
-	}
-
-	if (IsInGameThread())
-	{
-		for (ULeapComponent* EventDelegate : EventDelegates)
-		{
-			InFunction(EventDelegate);
-		}
-	}
-	else
-	{
-		FLeapAsync::RunShortLambdaOnGameThread([this, InFunction] {
-			for (ULeapComponent* EventDelegate : EventDelegates)
-			{
-				InFunction(EventDelegate);
-			}
-		});
-	}
-}
-
-// UE v4.6 IM event wrappers
-bool FUltraleapTrackingInputDevice::EmitKeyUpEventForKey(FKey Key, int32 User = 0, bool Repeat = false)
-{
-	if (IsInGameThread())
-	{
-		FKeyEvent KeyEvent(Key, FSlateApplication::Get().GetModifierKeys(), User, Repeat, 0, 0);
-		return FSlateApplication::Get().ProcessKeyUpEvent(KeyEvent);
-	}
-	return false;
-}
-
-bool FUltraleapTrackingInputDevice::EmitKeyDownEventForKey(FKey Key, int32 User = 0, bool Repeat = false)
-{
-	if (IsInGameThread())
-	{
-		FKeyEvent KeyEvent(Key, FSlateApplication::Get().GetModifierKeys(), User, Repeat, 0, 0);
-		return FSlateApplication::Get().ProcessKeyDownEvent(KeyEvent);
-	}
-	return false;
-}
-
-bool FUltraleapTrackingInputDevice::EmitAnalogInputEventForKey(FKey Key, float Value, int32 User = 0, bool Repeat = false)
-{
-	if (IsInGameThread())
-	{
-		FAnalogInputEvent AnalogInputEvent(Key, FSlateApplication::Get().GetModifierKeys(), User, Repeat, 0, 0, Value);
-		return FSlateApplication::Get().ProcessAnalogInputEvent(AnalogInputEvent);
-	}
-	return false;
-}
-
-// Utility
-
-const FKey EKeysLeap::LeapPinchL("LeapPinchL");
-const FKey EKeysLeap::LeapGrabL("LeapGrabL");
-const FKey EKeysLeap::LeapPinchR("LeapPinchR");
-const FKey EKeysLeap::LeapGrabR("LeapGrabR");
-
-bool FUltraleapTrackingInputDevice::HandClosed(float Strength)
-{
-	return (Strength == 1.f);
-}
-
-bool FUltraleapTrackingInputDevice::HandPinched(float Strength)
-{
-	return (Strength > 0.8);
-}
-
-int64 FUltraleapTrackingInputDevice::GetInterpolatedNow()
-{
-	return Leap->GetNow() + HandInterpolationTimeOffset;
-}
-
-// comes from service message loop
-void FUltraleapTrackingInputDevice::OnConnect()
-{
-	FLeapAsync::RunShortLambdaOnGameThread([&] {
-		UE_LOG(UltraleapTrackingLog, Log, TEXT("LeapService: OnConnect."));
-
-		IsWaitingForConnect = false;
-
-		SetOptions(Options);
-
-		CallFunctionOnComponents([&](ULeapComponent* Component) { Component->OnLeapServiceConnected.Broadcast(); });
-	});
-}
-// comes from service message loop
-void FUltraleapTrackingInputDevice::OnConnectionLost()
-{
-	FLeapAsync::RunShortLambdaOnGameThread([&] {
-		UE_LOG(UltraleapTrackingLog, Warning, TEXT("LeapService: OnConnectionLost."));
-
-		CallFunctionOnComponents([&](ULeapComponent* Component) { Component->OnLeapServiceDisconnected.Broadcast(); });
-	});
-}
-// already proxied onto game thread in wrapper
-void FUltraleapTrackingInputDevice::OnDeviceFound(const LEAP_DEVICE_INFO* Props)
-{
-	Stats.DeviceInfo.SetFromLeapDevice((_LEAP_DEVICE_INFO*) Props);
-	SetOptions(Options);
-
-	if (LeapImageHandler)
-	{
-		LeapImageHandler->Reset();
-	}
-	UE_LOG(UltraleapTrackingLog, Log, TEXT("OnDeviceFound %s %s."), *Stats.DeviceInfo.PID, *Stats.DeviceInfo.Serial);
-
-	AttachedDevices.AddUnique(Stats.DeviceInfo.Serial);
-
-	CallFunctionOnComponents(
-		[&](ULeapComponent* Component) { Component->OnLeapDeviceAttached.Broadcast(Stats.DeviceInfo.Serial); });
-}
-// comes from service message loop
-void FUltraleapTrackingInputDevice::OnDeviceLost(const char* Serial)
-{
-	const FString SerialString = FString(ANSI_TO_TCHAR(Serial));
-
-	FLeapAsync::RunShortLambdaOnGameThread([&, SerialString] {
-		UE_LOG(UltraleapTrackingLog, Warning, TEXT("OnDeviceLost %s."), *SerialString);
-
-		AttachedDevices.Remove(SerialString);
-
-		CallFunctionOnComponents(
-			[SerialString](ULeapComponent* Component) { Component->OnLeapDeviceDetatched.Broadcast(SerialString); });
-	});
-}
-
-void FUltraleapTrackingInputDevice::OnDeviceFailure(const eLeapDeviceStatus FailureCode, const LEAP_DEVICE FailedDevice)
-{
-	FString ErrorString;
-	switch (FailureCode)
-	{
-		case eLeapDeviceStatus_Streaming:
-			ErrorString = TEXT("Streaming");
-			break;
-		case eLeapDeviceStatus_Paused:
-			ErrorString = TEXT("Paused");
-			break;
-		case eLeapDeviceStatus_Robust:
-			ErrorString = TEXT("Robust");
-			break;
-		case eLeapDeviceStatus_Smudged:
-			ErrorString = TEXT("Smudged");
-			break;
-		case eLeapDeviceStatus_BadCalibration:
-			ErrorString = TEXT("Bad Calibration");
-			break;
-		case eLeapDeviceStatus_BadFirmware:
-			ErrorString = TEXT("Bad Firmware");
-			break;
-		case eLeapDeviceStatus_BadTransport:
-			ErrorString = TEXT("Bad Transport");
-			break;
-		case eLeapDeviceStatus_BadControl:
-			ErrorString = TEXT("Bad Control");
-			break;
-		case eLeapDeviceStatus_UnknownFailure:
-		default:
-			ErrorString = TEXT("Unknown");
-			break;
-	}
-	UE_LOG(UltraleapTrackingLog, Warning, TEXT("OnDeviceFailure: %s (%d)"), *ErrorString, (int32) FailureCode);
-}
-
-void FUltraleapTrackingInputDevice::OnFrame(const LEAP_TRACKING_EVENT* Frame)
-{
-	// Not used. Polled on separate thread for lower latency.
-}
-
-void FUltraleapTrackingInputDevice::OnImage(const LEAP_IMAGE_EVENT* ImageEvent)
-{
-	// Forward it to the handler
-	LeapImageHandler->OnImage(ImageEvent);
-}
-
-void FUltraleapTrackingInputDevice::OnImageCallback(UTexture2D* LeftCapturedTexture, UTexture2D* RightCapturedTexture)
-{
-	// Handler has returned with batched easy-to-parse results, forward callback
-	// on game thread
-	CallFunctionOnComponents([LeftCapturedTexture, RightCapturedTexture](ULeapComponent* Component) {
-		Component->OnImageEvent.Broadcast(LeftCapturedTexture, ELeapImageType::LEAP_IMAGE_LEFT);
-		Component->OnImageEvent.Broadcast(RightCapturedTexture, ELeapImageType::LEAP_IMAGE_RIGHT);
-	});
-}
-
-void FUltraleapTrackingInputDevice::OnPolicy(const uint32_t CurrentPolicies)
-{
-	TArray<TEnumAsByte<ELeapPolicyFlag>> Flags;
-	ELeapMode UpdatedMode = Options.Mode;
-	if (CurrentPolicies & eLeapPolicyFlag_BackgroundFrames)
-	{
-		Flags.Add(ELeapPolicyFlag::LEAP_POLICY_BACKGROUND_FRAMES);
-	}
-	if (CurrentPolicies & eLeapPolicyFlag_OptimizeHMD)
-	{
-		UpdatedMode = ELeapMode::LEAP_MODE_VR;
-		Flags.Add(ELeapPolicyFlag::LEAP_POLICY_OPTIMIZE_HMD);
-	}
-	if (CurrentPolicies & eLeapPolicyFlag_AllowPauseResume)
-	{
-		Flags.Add(ELeapPolicyFlag::LEAP_POLICY_ALLOW_PAUSE_RESUME);
-	}
-
-	Options.Mode = UpdatedMode;
-
-	// Update mode for each component and broadcast current policies
-	CallFunctionOnComponents([&, UpdatedMode, Flags](ULeapComponent* Component) {
-		Component->TrackingMode = UpdatedMode;
-		Component->OnLeapPoliciesUpdated.Broadcast(Flags);
-	});
-}
-void FUltraleapTrackingInputDevice::OnTrackingMode(const eLeapTrackingMode CurrentMode)
-{
-	switch (CurrentMode)
-	{
-		case eLeapTrackingMode_Desktop:
-			Options.Mode = LEAP_MODE_DESKTOP;
-			break;
-		case eLeapTrackingMode_HMD:
-			Options.Mode = LEAP_MODE_VR;
-			break;
-		case eLeapTrackingMode_ScreenTop:
-			Options.Mode = LEAP_MODE_SCREENTOP;
-			break;
-	}
-	ELeapMode UpdatedMode = Options.Mode;
-	// Update mode for each component and broadcast current policies
-	CallFunctionOnComponents([&, UpdatedMode](ULeapComponent* Component) {
-		Component->TrackingMode = UpdatedMode;
-		Component->OnLeapTrackingModeUpdated.Broadcast(UpdatedMode);
-	});
-}
-void FUltraleapTrackingInputDevice::OnLog(const eLeapLogSeverity Severity, const int64_t Timestamp, const char* Message)
-{
-	if (!Message)
-	{
-		return;
-	}
-
-	switch (Severity)
-	{
-		case eLeapLogSeverity_Unknown:
-			break;
-		case eLeapLogSeverity_Critical:
-			if (Options.LeapServiceLogLevel > ELeapServiceLogLevel::LEAP_LOG_NONE)
-			{
-				UE_LOG(UltraleapTrackingLog, Error, TEXT("LeapServiceError: %s"), UTF8_TO_TCHAR(Message));
-			}
-			break;
-		case eLeapLogSeverity_Warning:
-			if (Options.LeapServiceLogLevel > ELeapServiceLogLevel::LEAP_LOG_ERROR)
-			{
-				UE_LOG(UltraleapTrackingLog, Warning, TEXT("LeapServiceWarning: %s"), UTF8_TO_TCHAR(Message));
-			}
-			break;
-		case eLeapLogSeverity_Information:
-			if (Options.LeapServiceLogLevel > ELeapServiceLogLevel::LEAP_LOG_WARNING)
-			{
-				UE_LOG(UltraleapTrackingLog, Log, TEXT("LeapServiceLog: %s"), UTF8_TO_TCHAR(Message));
-			}
-			break;
-		default:
-			break;
-	}
-}
-
-#pragma endregion Utility
-
-#pragma region Leap Input Device
-
-#define LOCTEXT_NAMESPACE "UltraleapTracking"
-#define START_IN_OPEN_XR_MODE 0
-FUltraleapTrackingInputDevice::FUltraleapTrackingInputDevice(const TSharedRef<FGenericApplicationMessageHandler>& InMessageHandler)
-	: MessageHandler(InMessageHandler), Leap(nullptr)
-{
-	// Link callbacks
-
-	// Open the connection
-	TimewarpTween = 0.5f;
-	SlerpTween = 0.5f;
-	GameTimeInSec = 0.f;
-	HMDType = TEXT("SteamVR");
-	FrameTimeInMicros = 0;	  // default
-
-	// Set static stats
-	Stats.LeapAPIVersion = FString(TEXT("4.0.1"));
-
-	SwitchTrackingSource(START_IN_OPEN_XR_MODE);
-	Options.bUseOpenXRAsSource = START_IN_OPEN_XR_MODE;
-
-	// Attach to bodystate
-	Config.DeviceName = "Leap Motion";
-	Config.InputType = EBodyStateDeviceInputType::HMD_MOUNTED_INPUT_TYPE;
-	Config.TrackingTags.Add("Hands");
-	Config.TrackingTags.Add("Fingers");
-	BodyStateDeviceId = UBodyStateBPLibrary::AttachDeviceNative(Config, this);
-
-	// Multi-device note: attach multiple devices and get another ID?
-	// Origin will be different if mixing vr with desktop/mount
-
-	// Add IM keys
-	EKeys::AddKey(FKeyDetails(EKeysLeap::LeapPinchL, LOCTEXT("LeapPinchL", "Leap (L) Pinch"), FKeyDetails::GamepadKey));
-	EKeys::AddKey(FKeyDetails(EKeysLeap::LeapGrabL, LOCTEXT("LeapGrabL", "Leap (L) Grab"), FKeyDetails::GamepadKey));
-	EKeys::AddKey(FKeyDetails(EKeysLeap::LeapPinchR, LOCTEXT("LeapPinchR", "Leap (R) Pinch"), FKeyDetails::GamepadKey));
-	EKeys::AddKey(FKeyDetails(EKeysLeap::LeapGrabR, LOCTEXT("LeapGrabR", "Leap (R) Grab"), FKeyDetails::GamepadKey));
-
-#if WITH_EDITOR
-	// LiveLink startup
-	LiveLink = MakeShareable(new FLeapLiveLinkProducer());
-	LiveLink->Startup();
-	LiveLink->SyncSubjectToSkeleton(IBodyState::Get().SkeletonForDevice(BodyStateDeviceId));
-#endif
-
-	// Image support
-	LeapImageHandler = MakeShareable(new FLeapImage);
-	LeapImageHandler->OnImageCallback.AddRaw(this, &FUltraleapTrackingInputDevice::OnImageCallback);
-}
-
-#undef LOCTEXT_NAMESPACE
-
-FUltraleapTrackingInputDevice::~FUltraleapTrackingInputDevice()
-{
-#if WITH_EDITOR
-	// LiveLink cleanup
-	LiveLink->ShutDown();
-#endif
-
-	ShutdownLeap();
-}
-
-void FUltraleapTrackingInputDevice::Tick(float DeltaTime)
-{
-	GameTimeInSec += DeltaTime;
-	FrameTimeInMicros = DeltaTime * 1000000;
-}
-
-// Main loop event emitter
-void FUltraleapTrackingInputDevice::SendControllerEvents()
-{
-	CaptureAndEvaluateInput();
-}
-
-void FUltraleapTrackingInputDevice::CaptureAndEvaluateInput()
-{
-	SCOPE_CYCLE_COUNTER(STAT_LeapInputTick);
-	// Did a device connect?
-	if (!Leap->IsConnected() || !Leap->GetDeviceProperties())
-	{
-		return;
-	}
-
-	// Todo: get frame and parse for each device
-
-	_LEAP_TRACKING_EVENT* Frame = Leap->GetFrame();
-
-	// Is the frame valid?
-	if (!Frame)
-	{
-		return;
-	}
-	if (!Options.bUseOpenXRAsSource)
-	{
-		TimeWarpTimeStamp = Frame->info.timestamp;
-		int64 LeapTimeNow = 0;
-		LeapTimeNow = Leap->GetNow();
-		SnapshotHandler.AddCurrentHMDSample(LeapTimeNow);
-
-		HandInterpolationTimeOffset = Options.HandInterpFactor * FrameTimeInMicros;
-		FingerInterpolationTimeOffset = Options.FingerInterpFactor * FrameTimeInMicros;
-
-		// interpolation not supported in OpenXR
-		if (Options.bUseInterpolation)
-		{
-			// Let's interpolate the frame using leap function
-
-			// Get the future interpolated finger frame
-			Frame = Leap->GetInterpolatedFrameAtTime(LeapTimeNow + FingerInterpolationTimeOffset);
-			CurrentFrame.SetFromLeapFrame(Frame);
-
-			// Get the future interpolated hand frame, farther than fingers to provide
-			// lower latency
-			Frame = Leap->GetInterpolatedFrameAtTime(LeapTimeNow + HandInterpolationTimeOffset);
-			CurrentFrame.SetInterpolationPartialFromLeapFrame(Frame);
-
-			// Track our extrapolation time in stats
-			Stats.FrameExtrapolationInMS = (CurrentFrame.TimeStamp - TimeWarpTimeStamp) / 1000.f;
-		}
-		else
-		{
-			CurrentFrame.SetFromLeapFrame(Frame);
-			Stats.FrameExtrapolationInMS = 0;
-		}
-	}
-	else
-	{
-		CurrentFrame.SetFromLeapFrame(Frame);
-		Stats.FrameExtrapolationInMS = 0;
-	}
-
-	ParseEvents();
-}
-
-void FUltraleapTrackingInputDevice::ParseEvents()
-{
-	// Early exit: no device attached that produces data
-	if (AttachedDevices.Num() < 1)
-	{
-		return;
-	}
-
-	// Are we in HMD mode? add our HMD snapshot
-	// Note with Open XR, the data is already transformed for the HMD/player camera
-	if (Options.Mode == LEAP_MODE_VR && Options.bTransformOriginToHMD && !Options.bUseOpenXRAsSource)
-	{
-		// Correction for HMD offset and rotation has already been applied in call
-		// to CaptureAndEvaluateInput through CurrentFrame->SetFromLeapFrame()
-
-		BodyStateHMDSnapshot SnapshotNow = SnapshotHandler.LastHMDSample();
-
-		if (IsInGameThread())
-		{
-			SnapshotNow = BSHMDSnapshotHandler::CurrentHMDSample(Leap->GetNow());
-		}
-
-		FRotator FinalHMDRotation = SnapshotNow.Orientation.Rotator();
-		FVector FinalHMDTranslation = SnapshotNow.Position;
-
-		// Determine time-warp, only relevant for VR
-		if (Options.bUseTimeWarp)
-		{
-			// We use fixed timewarp offsets so then is a fixed amount away from now
-			// (negative). Positive numbers are invalid for TimewarpOffset
-			BodyStateHMDSnapshot SnapshotThen =
-				SnapshotHandler.HMDSampleClosestToTimestamp(SnapshotNow.Timestamp - Options.TimewarpOffset);
-
-			BodyStateHMDSnapshot SnapshotDifference = SnapshotNow.Difference(SnapshotThen);
-
-			FRotator WarpRotation = SnapshotDifference.Orientation.Rotator() * Options.TimewarpFactor;
-			FVector WarpTranslation = SnapshotDifference.Position * Options.TimewarpFactor;
-
-			FinalHMDTranslation += WarpTranslation;
-
-			FinalHMDRotation = FLeapUtility::CombineRotators(WarpRotation, FinalHMDRotation);
-			CurrentFrame.FinalRotationAdjustment = FinalHMDRotation;
-		}
-
-		// Rotate our frame by time warp difference
-		CurrentFrame.RotateFrame(FinalHMDRotation);
-		CurrentFrame.TranslateFrame(FinalHMDTranslation);
-	}
-
-	if (LastLeapTime == 0)
-		LastLeapTime = Leap->GetNow();
-
-	CheckHandVisibility();
-	CheckGrabGesture();
-	CheckPinchGesture();
-
-	// Emit tracking data if it is being captured
-	CallFunctionOnComponents([this](ULeapComponent* Component) {
-		// Scale input?
-		// FinalFrameData.ScaleByWorldScale(Component->GetWorld()->GetWorldSettings()->WorldToMeters
-		// / 100.f);
-		Component->OnLeapTrackingData.Broadcast(CurrentFrame);
-	});
-
-	// It's now the past data
-	PastFrame = CurrentFrame;
-	LastLeapTime = Leap->GetNow();
-}
-
-void FUltraleapTrackingInputDevice::CheckHandVisibility()
-{
-	if (UseTimeBasedVisibilityCheck)
-	{
-		// Update visible hand list, must happen first
-		if (IsLeftVisible)
-		{
-			TimeSinceLastLeftVisible = TimeSinceLastLeftVisible + (Leap->GetNow() - LastLeapTime);
-		}
-		if (IsRightVisible)
-		{
-			TimeSinceLastRightVisible = TimeSinceLastRightVisible + (Leap->GetNow() - LastLeapTime);
-		}
-		for (auto& Hand : CurrentFrame.Hands)
-		{
-			if (Hand.HandType == EHandType::LEAP_HAND_LEFT)
-			{
-				if (CurrentFrame.LeftHandVisible)
-				{
-					TimeSinceLastLeftVisible = 0;
-					LastLeftHand = Hand;
-					if (!IsLeftVisible)
-					{
-						IsLeftVisible = true;
-						const bool LeftVisible = true;
-						CallFunctionOnComponents([this, LeftVisible](ULeapComponent* Component) {
-							Component->OnLeftHandVisibilityChanged.Broadcast(LeftVisible);
-						});
-						CallFunctionOnComponents(
-							[Hand](ULeapComponent* Component) { Component->OnHandBeginTracking.Broadcast(Hand); });
-					}
-				}
-			}
-			else if (Hand.HandType == EHandType::LEAP_HAND_RIGHT)
-			{
-				if (CurrentFrame.RightHandVisible)
-				{
-					TimeSinceLastRightVisible = 0;
-					LastRightHand = Hand;
-					if (!IsRightVisible)
-					{
-						IsRightVisible = true;
-						const bool RightVisible = true;
-						CallFunctionOnComponents([this, RightVisible](ULeapComponent* Component) {
-							Component->OnRightHandVisibilityChanged.Broadcast(RightVisible);
-						});
-						CallFunctionOnComponents(
-							[Hand](ULeapComponent* Component) { Component->OnHandBeginTracking.Broadcast(Hand); });
-					}
-				}
-			}
-		}
-
-		// Check if hands should no longer be visible
-		if (IsLeftVisible && TimeSinceLastLeftVisible > VisibilityTimeout)
-		{
-			IsLeftVisible = false;
-			const FLeapHandData EndHand = LastLeftHand;
-			CallFunctionOnComponents([EndHand](ULeapComponent* Component) { Component->OnHandEndTracking.Broadcast(EndHand); });
-			const bool LeftVisible = false;
-			CallFunctionOnComponents(
-				[this, LeftVisible](ULeapComponent* Component) { Component->OnLeftHandVisibilityChanged.Broadcast(LeftVisible); });
-		}
-		if (IsRightVisible && TimeSinceLastRightVisible > VisibilityTimeout)
-		{
-			IsRightVisible = false;
-			const FLeapHandData EndHand = LastRightHand;
-			CallFunctionOnComponents([EndHand](ULeapComponent* Component) { Component->OnHandEndTracking.Broadcast(EndHand); });
-			const bool RightVisible = false;
-			CallFunctionOnComponents([this, RightVisible](ULeapComponent* Component) {
-				Component->OnRightHandVisibilityChanged.Broadcast(RightVisible);
-			});
-		}
-	}
-	else
-	{
-		// Use old, frame based checking
-		// Compare past to present visible hands to determine hand enums.
-		//== change can happen when chirality is incorrect and changes
-		// Hand end tracking must be called first before we call begin tracking
-		// Add each hand to visible hands
-		// CurrentFrame.Hands;
-		TArray<int32> VisibleHands;
-		for (auto& Hand : CurrentFrame.Hands)
-		{
-			VisibleHands.Add(Hand.Id);
-		}
-		if (VisibleHands.Num() <= PastVisibleHands.Num())
-		{
-			for (auto HandId : PastVisibleHands)
-			{
-				// Not visible anymore? lost hand
-				if (!VisibleHands.Contains(HandId))
-				{
-					const FLeapHandData Hand = PastFrame.HandForId(HandId);
-					CallFunctionOnComponents([Hand](ULeapComponent* Component) { Component->OnHandEndTracking.Broadcast(Hand); });
-				}
-			}
-		}
-
-		// Check for hand visibility changes
-		if (PastFrame.LeftHandVisible != CurrentFrame.LeftHandVisible)
-		{
-			const bool LeftVisible = CurrentFrame.LeftHandVisible;
-			CallFunctionOnComponents(
-				[this, LeftVisible](ULeapComponent* Component) { Component->OnLeftHandVisibilityChanged.Broadcast(LeftVisible); });
-		}
-		if (PastFrame.RightHandVisible != CurrentFrame.RightHandVisible)
-		{
-			const bool RightVisible = CurrentFrame.RightHandVisible;
-			CallFunctionOnComponents([this, RightVisible](ULeapComponent* Component) {
-				Component->OnRightHandVisibilityChanged.Broadcast(RightVisible);
-			});
-		}
-
-		for (auto& Hand : CurrentFrame.Hands)
-		{
-			FLeapHandData PastHand;
-
-			// Hand list is tiny, typically 1-3, just enum until you find the matching
-			// one
-			for (auto& EnumPastHand : PastFrame.Hands)
-			{
-				if (Hand.Id == EnumPastHand.Id)
-				{
-					// Same id? same hand
-					PastHand = EnumPastHand;
-				}
-			}
-
-			if (!PastVisibleHands.Contains(Hand.Id))	// or if the hand changed type?
-			{
-				// New hand
-				CallFunctionOnComponents([Hand](ULeapComponent* Component) { Component->OnHandBeginTracking.Broadcast(Hand); });
-			}
-		}
-		PastVisibleHands = VisibleHands;
-	}
-}
-
-void FUltraleapTrackingInputDevice::CheckPinchGesture()
-{
-	if (UseTimeBasedGestureCheck)
-	{
-		if (IsLeftPinching)
-		{
-			TimeSinceLastLeftPinch = TimeSinceLastLeftPinch + (Leap->GetNow() - LastLeapTime);
-		}
-		if (IsRightPinching)
-		{
-			TimeSinceLastRightPinch = TimeSinceLastRightPinch + (Leap->GetNow() - LastLeapTime);
-		}
-		for (auto& Hand : CurrentFrame.Hands)
-		{
-			const FLeapHandData& FinalHandData = Hand;
-			if (Hand.HandType == EHandType::LEAP_HAND_LEFT)
-			{
-				if (!IsLeftGrabbing && (!IsLeftPinching && (Hand.PinchStrength > StartPinchThreshold)) ||
-					(IsLeftPinching && (Hand.PinchStrength > EndPinchThreshold)))
-				{
-					TimeSinceLastLeftPinch = 0;
-					if (!IsLeftPinching)
-					{
-						IsLeftPinching = true;
-						EmitKeyDownEventForKey(EKeysLeap::LeapPinchL);
-						CallFunctionOnComponents(
-							[FinalHandData](ULeapComponent* Component) { Component->OnHandPinched.Broadcast(FinalHandData); });
-					}
-				}
-				else if (IsLeftPinching && (TimeSinceLastLeftPinch > PinchTimeout))
-				{
-					IsLeftPinching = false;
-					EmitKeyUpEventForKey(EKeysLeap::LeapPinchL);
-					CallFunctionOnComponents(
-						[FinalHandData](ULeapComponent* Component) { Component->OnHandUnpinched.Broadcast(FinalHandData); });
-				}
-			}
-			else if (Hand.HandType == EHandType::LEAP_HAND_RIGHT)
-			{
-				if (!IsRightGrabbing && (!IsRightPinching && (Hand.PinchStrength > StartPinchThreshold)) ||
-					(IsRightPinching && (Hand.PinchStrength > EndPinchThreshold)))
-				{
-					TimeSinceLastRightPinch = 0;
-					if (!IsRightPinching)
-					{
-						IsRightPinching = true;
-						EmitKeyDownEventForKey(EKeysLeap::LeapPinchR);
-						CallFunctionOnComponents(
-							[FinalHandData](ULeapComponent* Component) { Component->OnHandPinched.Broadcast(FinalHandData); });
-					}
-				}
-				else if (IsRightPinching && (TimeSinceLastRightPinch > PinchTimeout))
-				{
-					IsRightPinching = false;
-					EmitKeyUpEventForKey(EKeysLeap::LeapPinchR);
-					CallFunctionOnComponents(
-						[FinalHandData](ULeapComponent* Component) { Component->OnHandUnpinched.Broadcast(FinalHandData); });
-				}
-			}
-		}
-	}
-	else
-	{
-		for (auto& Hand : CurrentFrame.Hands)
-		{
-			FLeapHandData PastHand;
-
-			// Hand list is tiny, typically 1-3, just enum until you find the matching
-			// one
-			for (auto& EnumPastHand : PastFrame.Hands)
-			{
-				if (Hand.Id == EnumPastHand.Id)
-				{
-					// Same id? same hand
-					PastHand = EnumPastHand;
-				}
-			}
-
-			const FLeapHandData& FinalHandData = Hand;
-			// Pinch
-			if (Hand.PinchStrength > StartPinchThreshold && PastHand.PinchStrength <= StartPinchThreshold)
-			{
-				if (Hand.HandType == EHandType::LEAP_HAND_LEFT)
-				{
-					EmitKeyDownEventForKey(EKeysLeap::LeapPinchL);
-				}
-				else if (Hand.HandType == EHandType::LEAP_HAND_RIGHT)
-				{
-					EmitKeyDownEventForKey(EKeysLeap::LeapPinchR);
-				}
-				CallFunctionOnComponents(
-					[FinalHandData](ULeapComponent* Component) { Component->OnHandPinched.Broadcast(FinalHandData); });
-			}
-			// Unpinch (TODO: Adjust values)
-			else if (Hand.PinchStrength <= EndPinchThreshold && PastHand.PinchStrength > EndPinchThreshold)
-			{
-				if (Hand.HandType == EHandType::LEAP_HAND_LEFT)
-				{
-					EmitKeyUpEventForKey(EKeysLeap::LeapPinchL);
-				}
-				else if (Hand.HandType == EHandType::LEAP_HAND_RIGHT)
-				{
-					EmitKeyUpEventForKey(EKeysLeap::LeapPinchR);
-				}
-				CallFunctionOnComponents(
-					[FinalHandData](ULeapComponent* Component) { Component->OnHandUnpinched.Broadcast(FinalHandData); });
-			}
-		}
-	}
-}
-
-void FUltraleapTrackingInputDevice::CheckGrabGesture()
-{
-	if (UseTimeBasedGestureCheck)
-	{
-		if (IsLeftGrabbing)
-		{
-			TimeSinceLastLeftGrab = TimeSinceLastLeftGrab + (Leap->GetNow() - LastLeapTime);
-		}
-		if (IsRightGrabbing)
-		{
-			TimeSinceLastRightGrab = TimeSinceLastRightGrab + (Leap->GetNow() - LastLeapTime);
-		}
-		for (auto& Hand : CurrentFrame.Hands)
-		{
-			const FLeapHandData& FinalHandData = Hand;
-			if (Hand.HandType == EHandType::LEAP_HAND_LEFT)
-			{
-				if ((!IsLeftGrabbing && (Hand.GrabStrength > StartGrabThreshold)) ||
-					(IsLeftGrabbing && (Hand.GrabStrength > EndGrabThreshold)))
-				{
-					TimeSinceLastLeftGrab = 0;
-					if (!IsLeftGrabbing)
-					{
-						IsLeftGrabbing = true;
-						EmitKeyDownEventForKey(EKeysLeap::LeapGrabL);
-						CallFunctionOnComponents(
-							[FinalHandData](ULeapComponent* Component) { Component->OnHandGrabbed.Broadcast(FinalHandData); });
-					}
-				}
-				else if (IsLeftGrabbing && (TimeSinceLastLeftGrab > GrabTimeout))
-				{
-					IsLeftGrabbing = false;
-					EmitKeyUpEventForKey(EKeysLeap::LeapGrabL);
-					CallFunctionOnComponents(
-						[FinalHandData](ULeapComponent* Component) { Component->OnHandReleased.Broadcast(FinalHandData); });
-				}
-			}
-			else if (Hand.HandType == EHandType::LEAP_HAND_RIGHT)
-			{
-				if ((!IsRightGrabbing && (Hand.GrabStrength > StartGrabThreshold)) ||
-					(IsRightGrabbing && (Hand.GrabStrength > EndGrabThreshold)))
-				{
-					TimeSinceLastRightGrab = 0;
-					if (!IsRightGrabbing)
-					{
-						IsRightGrabbing = true;
-						EmitKeyDownEventForKey(EKeysLeap::LeapGrabR);
-						CallFunctionOnComponents(
-							[FinalHandData](ULeapComponent* Component) { Component->OnHandGrabbed.Broadcast(FinalHandData); });
-					}
-				}
-				else if (IsRightGrabbing && (TimeSinceLastRightGrab > GrabTimeout))
-				{
-					IsRightGrabbing = false;
-					EmitKeyUpEventForKey(EKeysLeap::LeapGrabR);
-					CallFunctionOnComponents(
-						[FinalHandData](ULeapComponent* Component) { Component->OnHandReleased.Broadcast(FinalHandData); });
-				}
-			}
-		}
-	}
-	else
-	{
-		for (auto& Hand : CurrentFrame.Hands)
-		{
-			FLeapHandData PastHand;
-
-			// Hand list is tiny, typically 1-3, just enum until you find the matching
-			// one
-			for (auto& EnumPastHand : PastFrame.Hands)
-			{
-				if (Hand.Id == EnumPastHand.Id)
-				{
-					// Same id? same hand
-					PastHand = EnumPastHand;
-				}
-			}
-
-			const FLeapHandData& FinalHandData = Hand;
-
-			if (Hand.GrabStrength > StartGrabThreshold && PastHand.GrabStrength <= StartGrabThreshold)
-			{
-				if (Hand.HandType == EHandType::LEAP_HAND_LEFT)
-				{
-					EmitKeyDownEventForKey(EKeysLeap::LeapGrabL);
-				}
-				else if (Hand.HandType == EHandType::LEAP_HAND_RIGHT)
-				{
-					EmitKeyDownEventForKey(EKeysLeap::LeapGrabR);
-				}
-				CallFunctionOnComponents(
-					[FinalHandData](ULeapComponent* Component) { Component->OnHandGrabbed.Broadcast(FinalHandData); });
-			}
-			// Release
-			else if (Hand.GrabStrength <= EndGrabThreshold && PastHand.GrabStrength > EndGrabThreshold)
-			{
-				if (Hand.HandType == EHandType::LEAP_HAND_LEFT)
-				{
-					EmitKeyUpEventForKey(EKeysLeap::LeapGrabL);
-				}
-				else if (Hand.HandType == EHandType::LEAP_HAND_RIGHT)
-				{
-					EmitKeyUpEventForKey(EKeysLeap::LeapGrabR);
-				}
-				CallFunctionOnComponents(
-					[FinalHandData](ULeapComponent* Component) { Component->OnHandReleased.Broadcast(FinalHandData); });
-			}
-		}
-	}
-}
-
-void FUltraleapTrackingInputDevice::SetMessageHandler(const TSharedRef<FGenericApplicationMessageHandler>& InMessageHandler)
-{
-	MessageHandler = InMessageHandler;
-}
-
-bool FUltraleapTrackingInputDevice::Exec(UWorld* InWorld, const TCHAR* Cmd, FOutputDevice& Ar)
-{
-	// Nothing necessary to do (boilerplate code to complete the interface)
-	return false;
-}
-
-void FUltraleapTrackingInputDevice::SetChannelValue(int32 ControllerId, FForceFeedbackChannelType ChannelType, float Value)
-{
-	// Nothing necessary to do (boilerplate code to complete the interface)
-}
-
-void FUltraleapTrackingInputDevice::SetChannelValues(int32 ControllerId, const FForceFeedbackValues& values)
-{
-	// Nothing necessary to do (boilerplate code to complete the interface)
-}
-
-void FUltraleapTrackingInputDevice::ClearReferences(UObject* object)
-{
-	if (object != nullptr)
-	{
-		if (object->IsValidLowLevel())
-		{
-			object->RemoveFromRoot();
-			object->MarkPendingKill();
-		}
-	}
-}
-
-void FUltraleapTrackingInputDevice::AddEventDelegate(const ULeapComponent* EventDelegate)
-{
-	UWorld* ComponentWorld = EventDelegate->GetOwner()->GetWorld();
-	if (ComponentWorld == nullptr)
-	{
-		return;
-	}
-	// needed for world time
-	Leap->SetWorld(ComponentWorld);
-	// only add delegates to world
-	if (ComponentWorld->WorldType == EWorldType::Game || ComponentWorld->WorldType == EWorldType::GamePreview ||
-		ComponentWorld->WorldType == EWorldType::PIE)
-	{
-		if (EventDelegate != nullptr && EventDelegate->IsValidLowLevel())
-		{
-			EventDelegates.Add((ULeapComponent*) EventDelegate);
-		}
-
-		UE_LOG(UltraleapTrackingLog, Log, TEXT("AddEventDelegate (%d)."), EventDelegates.Num());
-	}
-}
-
-void FUltraleapTrackingInputDevice::RemoveEventDelegate(const ULeapComponent* EventDelegate)
-{
-	EventDelegates.Remove((ULeapComponent*) EventDelegate);
-	// UE_LOG(UltraleapTrackingLog, Log, TEXT("RemoveEventDelegate (%d)."),
-	// EventDelegates.Num());
-}
-
-void FUltraleapTrackingInputDevice::ShutdownLeap()
-{
-	// Detach from body state
-	UBodyStateBPLibrary::DetachDevice(BodyStateDeviceId);
-
-	// This will kill the leap thread
-	Leap->CloseConnection();
-
-	LeapImageHandler->CleanupImageData();
-}
-
-void FUltraleapTrackingInputDevice::AreHandsVisible(bool& LeftHandIsVisible, bool& RightHandIsVisible)
-{
-	LeftHandIsVisible = CurrentFrame.LeftHandVisible;
-	RightHandIsVisible = CurrentFrame.RightHandVisible;
-}
-
-void FUltraleapTrackingInputDevice::LatestFrame(FLeapFrameData& OutFrame)
-{
-	OutFrame = CurrentFrame;
-}
-void FUltraleapTrackingInputDevice::SetSwizzles(
-	ELeapQuatSwizzleAxisB ToX, ELeapQuatSwizzleAxisB ToY, ELeapQuatSwizzleAxisB ToZ, ELeapQuatSwizzleAxisB ToW)
-{
-	Leap->SetSwizzles(ToX, ToY, ToZ, ToW);
-}
-// Policies
-void FUltraleapTrackingInputDevice::SetLeapPolicy(ELeapPolicyFlag Flag, bool Enable)
-{
-	switch (Flag)
-	{
-		case LEAP_POLICY_BACKGROUND_FRAMES:
-			Leap->SetPolicyFlagFromBoolean(eLeapPolicyFlag_BackgroundFrames, Enable);
-			break;
-		case LEAP_POLICY_IMAGES:
-			Leap->SetPolicyFlagFromBoolean(eLeapPolicyFlag_Images, Enable);
-			break;
-		// legacy 3.0 implementation superseded by SetTrackingMode
-		case LEAP_POLICY_OPTIMIZE_HMD:
-			Leap->SetPolicyFlagFromBoolean(eLeapPolicyFlag_OptimizeHMD, Enable);
-			break;
-		case LEAP_POLICY_ALLOW_PAUSE_RESUME:
-			Leap->SetPolicyFlagFromBoolean(eLeapPolicyFlag_AllowPauseResume, Enable);
-			break;
-		case LEAP_POLICY_MAP_POINTS:
-			Leap->SetPolicyFlagFromBoolean(eLeapPolicyFlag_MapPoints, Enable);
-		default:
-			break;
-	}
-}
-// v5 implementation of tracking mode
-void FUltraleapTrackingInputDevice::SetTrackingMode(ELeapMode Flag)
-{
-	switch (Flag)
-	{
-		case LEAP_MODE_DESKTOP:
-			Leap->SetTrackingMode(eLeapTrackingMode_Desktop);
-			break;
-		case LEAP_MODE_VR:
-			Leap->SetTrackingMode(eLeapTrackingMode_HMD);
-			break;
-		case LEAP_MODE_SCREENTOP:
-			Leap->SetTrackingMode(eLeapTrackingMode_ScreenTop);
-			break;
-	}
-}
-#pragma endregion Leap Input Device
-
-#pragma region BodyState
-
-void FUltraleapTrackingInputDevice::UpdateInput(int32 DeviceID, class UBodyStateSkeleton* Skeleton)
-{
-	SCOPE_CYCLE_COUNTER(STAT_LeapBodyStateTick);
-	// UE_LOG(UltraleapTrackingLog, Log, TEXT("Update requested for %d"),
-	// DeviceID);
-	bool bLeftIsTracking = false;
-	bool bRightIsTracking = false;
-
-	{
-		FScopeLock ScopeLock(&Skeleton->BoneDataLock);
-
-		// Update our skeleton with new data
-		for (auto LeapHand : CurrentFrame.Hands)
-		{
-			if (LeapHand.HandType == EHandType::LEAP_HAND_LEFT)
-			{
-				UBodyStateArm* LeftArm = Skeleton->LeftArm();
-
-				LeftArm->LowerArm->SetPosition(LeapHand.Arm.PrevJoint);
-				LeftArm->LowerArm->SetOrientation(LeapHand.Arm.Rotation);
-
-				// Set hand data
-				SetBSHandFromLeapHand(LeftArm->Hand, LeapHand);
-
-				// We're tracking that hand, show it. If we haven't updated tracking,
-				// update it.
-				bLeftIsTracking = true;
-			}
-			else if (LeapHand.HandType == EHandType::LEAP_HAND_RIGHT)
-			{
-				UBodyStateArm* RightArm = Skeleton->RightArm();
-
-				RightArm->LowerArm->SetPosition(LeapHand.Arm.PrevJoint);
-				RightArm->LowerArm->SetOrientation(LeapHand.Arm.Rotation);
-
-				// Set hand data
-				SetBSHandFromLeapHand(RightArm->Hand, LeapHand);
-
-				// We're tracking that hand, show it. If we haven't updated tracking,
-				// update it.
-				bRightIsTracking = true;
-			}
-		}
-	}
-
-	// if the number or type of bones that are tracked changed
-	bool bTrackedBonesChanged = false;
-
-	UBodyStateArm* Arm = Skeleton->LeftArm();
-
-	// Did left hand tracking state change? propagate it
-	if (bLeftIsTracking != Arm->LowerArm->IsTracked())
-	{
-		bTrackedBonesChanged = true;
-
-		if (bLeftIsTracking)
-		{
-			Arm->LowerArm->Meta.TrackingType = Config.DeviceName;
-			Arm->LowerArm->Meta.ParentDistinctMeta = true;
-			Arm->LowerArm->SetTrackingConfidenceRecursively(1.f);
-			Arm->LowerArm->Meta.TrackingTags = Config.TrackingTags;
-		}
-		else
-		{
-			Arm->LowerArm->SetTrackingConfidenceRecursively(0.f);
-			Arm->LowerArm->Meta.ParentDistinctMeta = false;
-			Arm->LowerArm->Meta.TrackingTags.Empty();
-		}
-	}
-
-	Arm = Skeleton->RightArm();
-
-	// Did right hand tracking state change? propagate it
-	if (bRightIsTracking != Arm->LowerArm->IsTracked())
-	{
-		bTrackedBonesChanged = true;
-
-		if (bRightIsTracking)
-		{
-			Arm->LowerArm->Meta.TrackingType = Config.DeviceName;
-			Arm->LowerArm->Meta.ParentDistinctMeta = true;
-			Arm->LowerArm->SetTrackingConfidenceRecursively(1.f);
-			Arm->LowerArm->Meta.TrackingTags = Config.TrackingTags;
-		}
-		else
-		{
-			Arm->LowerArm->SetTrackingConfidenceRecursively(0.f);
-			Arm->LowerArm->Meta.ParentDistinctMeta = false;
-			Arm->LowerArm->Meta.TrackingTags.Empty();
-		}
-	}
-
-// Livelink is an editor only thing
-#if WITH_EDITOR
-	// LiveLink logic
-	if (LiveLink->HasConnection())
-	{
-		if (bTrackedBonesChanged)
-		{
-			LiveLink->SyncSubjectToSkeleton(Skeleton);
-		}
-		LiveLink->UpdateFromBodyState(Skeleton);
-	}
-#endif
-}
-
-void FUltraleapTrackingInputDevice::OnDeviceDetach()
-{
-	ShutdownLeap();
-	UE_LOG(UltraleapTrackingLog, Log, TEXT("OnDeviceDetach call from BodyState."));
-}
-
-void FUltraleapTrackingInputDevice::SetBSFingerFromLeapDigit(UBodyStateFinger* Finger, const FLeapDigitData& LeapDigit)
-{
-	Finger->Metacarpal->SetPosition(LeapDigit.Metacarpal.PrevJoint);
-	Finger->Metacarpal->SetOrientation(LeapDigit.Metacarpal.Rotation);
-
-	Finger->Proximal->SetPosition(LeapDigit.Proximal.PrevJoint);
-	Finger->Proximal->SetOrientation(LeapDigit.Proximal.Rotation);
-
-	Finger->Intermediate->SetPosition(LeapDigit.Intermediate.PrevJoint);
-	Finger->Intermediate->SetOrientation(LeapDigit.Intermediate.Rotation);
-
-	Finger->Distal->SetPosition(LeapDigit.Distal.PrevJoint);
-	Finger->Distal->SetOrientation(LeapDigit.Distal.Rotation);
-
-	Finger->bIsExtended = LeapDigit.IsExtended;
-}
-
-void FUltraleapTrackingInputDevice::SetBSThumbFromLeapThumb(UBodyStateFinger* Finger, const FLeapDigitData& LeapDigit)
-{
-	Finger->Metacarpal->SetPosition(LeapDigit.Proximal.PrevJoint);
-	Finger->Metacarpal->SetOrientation(LeapDigit.Proximal.Rotation);
-
-	Finger->Proximal->SetPosition(LeapDigit.Intermediate.PrevJoint);
-	Finger->Proximal->SetOrientation(LeapDigit.Intermediate.Rotation);
-
-	Finger->Distal->SetPosition(LeapDigit.Distal.PrevJoint);
-	Finger->Distal->SetOrientation(LeapDigit.Distal.Rotation);
-}
-
-void FUltraleapTrackingInputDevice::SetBSHandFromLeapHand(UBodyStateHand* Hand, const FLeapHandData& LeapHand)
-{
-	SetBSThumbFromLeapThumb(Hand->ThumbFinger(), LeapHand.Thumb);
-	SetBSFingerFromLeapDigit(Hand->IndexFinger(), LeapHand.Index);
-	SetBSFingerFromLeapDigit(Hand->MiddleFinger(), LeapHand.Middle);
-	SetBSFingerFromLeapDigit(Hand->RingFinger(), LeapHand.Ring);
-	SetBSFingerFromLeapDigit(Hand->PinkyFinger(), LeapHand.Pinky);
-
-	Hand->Wrist->SetPosition(LeapHand.Arm.NextJoint);
-	Hand->Wrist->SetOrientation(LeapHand.Palm.Orientation);
-
-	// did our confidence change? set it recursively
-	/* 4.0 breaks this as confidence isn't set!
-	if (Hand->Wrist->Meta.Confidence != LeapHand.Confidence)
-	{
-			Hand->Wrist->SetTrackingConfidenceRecursively(LeapHand.Confidence);
-	}*/
-}
-
-#pragma endregion BodyState
-void FUltraleapTrackingInputDevice::SwitchTrackingSource(const bool UseOpenXRAsSource)
-{
-	if (IsWaitingForConnect)
-	{
-		UE_LOG(UltraleapTrackingLog, Warning,
-			TEXT("FUltraleapTrackingInputDevice::SwitchTrackingSource switch attempted whilst async connect in progress"));
-	}
-	if (Leap != nullptr)
-	{
-		Leap->CloseConnection();
-	}
-
-	if (UseOpenXRAsSource)
-	{
-		Leap = TSharedPtr<IHandTrackingWrapper>(new FOpenXRToLeapWrapper);
-	}
-	else
-	{
-		Leap = TSharedPtr<IHandTrackingWrapper>(new FLeapWrapper);
-	}
-	if (!UseOpenXRAsSource)
-	{
-		IsWaitingForConnect = true;
-	}
-	Leap->OpenConnection(this);
-
-	// --> YAAK PATCH
-	// if running standalone, leap needs some extra time to establish the connection to the attached device, if any
-	const double StartTime = FPlatformTime::Seconds();
-	const double MaxWaitTime = 1.0;
-	while (FPlatformTime::Seconds() - StartTime < MaxWaitTime)
-	{
-		if (Leap->IsConnected())
-		{
-			break;
-		}
-
-		FPlatformProcess::Sleep(0.01f);
-	}
-
-	if (Leap->IsConnected())
-	{
-		UE_LOG(UltraleapTrackingLog, Log, TEXT("Leap Service Connected After %.5f Seconds"), FPlatformTime::Seconds() - StartTime);
-	}
-	else
-	{
-		UE_LOG(UltraleapTrackingLog, Log, TEXT("Leap Service NOT Connected"));
-	}
-	// <-- YAAK PATCH
-}
-void FUltraleapTrackingInputDevice::SetOptions(const FLeapOptions& InOptions)
-{
-	if (GEngine && GEngine->XRSystem.IsValid())
-	{
-		HMDType = GEngine->XRSystem->GetSystemName();
-	}
-
-	// Did we change the data source
-	if (Options.bUseOpenXRAsSource != InOptions.bUseOpenXRAsSource)
-	{
-		Options = InOptions;
-		SwitchTrackingSource(InOptions.bUseOpenXRAsSource);
-		// set this here as set options is re-called on connect
-		Options.bUseOpenXRAsSource = InOptions.bUseOpenXRAsSource;
-	}
-	// Did we change the mode?
-	// --> YAAK PATCH
-	// Force this change, as the async API callbacks might cause issues
-	// when sending policy calls and tracking mode changes in short order,
-	// which is the case in our startup sequence
-	//if (Options.Mode != InOptions.Mode)
-	// <-- YAAK PATCH
-	{
-		if (bUseNewTrackingModeAPI)
-		{
-			SetTrackingMode(InOptions.Mode);
-		}
-		else
-		{
-			bool bOptimizeForHMd = InOptions.Mode == ELeapMode::LEAP_MODE_VR;
-
-			SetLeapPolicy(LEAP_POLICY_OPTIMIZE_HMD, bOptimizeForHMd);
-		}
-	}
-
-	// Set main options
-	Options = InOptions;
-
-	// Cache device type
-	FString DeviceType = Stats.DeviceInfo.PID;
-
-	// If our tracking fidelity is not custom, set the parameters to good defaults
-	// for each platform
-	if (InOptions.TrackingFidelity == ELeapTrackingFidelity::LEAP_CUSTOM)
-	{
-		// We don't enforce any settings if the user is passing in custom options
-	}
-	else
-	{
-		// Vive
-		// NOTE: even when not in VR, HMDType is initialized to "SteamVR" so will
-		// pass through here (is it supposed to?)
-		if (HMDType == TEXT("SteamVR") || HMDType == TEXT("GearVR"))
-		{
-			switch (InOptions.TrackingFidelity)
-			{
-				case ELeapTrackingFidelity::LEAP_LOW_LATENCY:
-					Options.bUseTimeWarp = true;
-					Options.bUseInterpolation = true;
-					Options.TimewarpOffset = 9000;
-					Options.TimewarpFactor = 1.f;
-					Options.HandInterpFactor = 0.5f;
-					Options.FingerInterpFactor = 0.5f;
-					break;
-				case ELeapTrackingFidelity::LEAP_NORMAL:
-					Options.bUseTimeWarp = true;
-					Options.bUseInterpolation = true;
-					Options.TimewarpOffset = 2750;
-					Options.TimewarpFactor = 1.f;
-					Options.HandInterpFactor = 0.f;
-					Options.FingerInterpFactor = 0.f;
-					break;
-				case ELeapTrackingFidelity::LEAP_SMOOTH:
-					Options.bUseTimeWarp = false;
-					Options.bUseInterpolation = true;
-					Options.TimewarpOffset = 500;
-					Options.TimewarpFactor = -1.f;
-					Options.HandInterpFactor = -1.f;
-					Options.FingerInterpFactor = -1.f;
-					break;
-				case ELeapTrackingFidelity::LEAP_WIRELESS:
-					if (DeviceType == TEXT("Peripheral"))
-					{
-						Options.bUseTimeWarp = true;
-						Options.bUseInterpolation = true;
-						Options.TimewarpOffset = 9500;
-						Options.TimewarpFactor = -1.f;
-						Options.HandInterpFactor = -1.6f;
-						Options.FingerInterpFactor = -1.6f;
-					}
-					else
-					{
-						Options.bUseTimeWarp = false;
-						Options.bUseInterpolation = true;
-						Options.TimewarpOffset = 10000;
-						Options.TimewarpFactor = -1.f;
-						Options.HandInterpFactor = -0.75f;
-						Options.FingerInterpFactor = -0.75f;
-					}
-					break;
-				case ELeapTrackingFidelity::LEAP_CUSTOM:
-					break;
-				default:
-					break;
-			}
-		}
-
-		// Rift, note requires negative timewarp!
-		else if (HMDType == TEXT("OculusHMD") || HMDType == TEXT("OpenXR"))
-		{
-			// Apply default options to zero offsets/rotations
-			if (InOptions.HMDPositionOffset.IsNearlyZero())
-			{
-				// in mm
-				FVector OculusOffset = FVector(80.0, 0, 0);
-				Options.HMDPositionOffset = OculusOffset;
-			}
-			if (InOptions.HMDRotationOffset.IsNearlyZero())
-			{
-				Options.HMDRotationOffset = FRotator(-4, 0, 0);	   // typically oculus mounts sag a tiny bit
-			}
-
-			switch (InOptions.TrackingFidelity)
-			{
-				case ELeapTrackingFidelity::LEAP_LOW_LATENCY:
-					Options.bUseTimeWarp = true;
-					Options.bUseInterpolation = true;
-					Options.TimewarpOffset = 16000;
-					Options.TimewarpFactor = -1.f;
-					Options.HandInterpFactor = 0.5;
-					Options.FingerInterpFactor = 0.5f;
-
-					break;
-				case ELeapTrackingFidelity::LEAP_NORMAL:
-					if (DeviceType == TEXT("Peripheral"))
-					{
-						Options.TimewarpOffset = 20000;
-					}
-					else
-					{
-						Options.TimewarpOffset = 25000;
-					}
-					Options.bUseTimeWarp = true;
-					Options.bUseInterpolation = true;
-					Options.TimewarpFactor = -1.f;
-					Options.HandInterpFactor = 0.f;
-					Options.FingerInterpFactor = 0.f;
-					break;
-
-				case ELeapTrackingFidelity::LEAP_SMOOTH:
-					Options.bUseTimeWarp = true;
-					Options.bUseInterpolation = true;
-					Options.TimewarpOffset = 26000;
-					Options.TimewarpFactor = -1.f;
-					Options.HandInterpFactor = -1.f;
-					Options.FingerInterpFactor = -1.f;
-					break;
-				case ELeapTrackingFidelity::LEAP_CUSTOM:
-					break;
-				default:
-					break;
-			}
-		}
-
-		// Cardboard and Daydream
-		else if (HMDType == TEXT("FGoogleVRHMD"))
-		{
-			if (InOptions.HMDPositionOffset.IsNearlyZero())
-			{
-				// in mm
-				FVector DayDreamOffset = FVector(80.0, 0, 0);
-				Options.HMDPositionOffset = DayDreamOffset;
-			}
-
-			switch (InOptions.TrackingFidelity)
-			{
-				case ELeapTrackingFidelity::LEAP_LOW_LATENCY:
-				case ELeapTrackingFidelity::LEAP_NORMAL:
-				case ELeapTrackingFidelity::LEAP_SMOOTH:
-					Options.bUseTimeWarp = true;
-					Options.bUseInterpolation = true;
-					Options.TimewarpOffset = 10000;
-					Options.TimewarpFactor = 1.f;
-					Options.HandInterpFactor = -1.f;
-					Options.FingerInterpFactor = -1.f;
-					break;
-				case ELeapTrackingFidelity::LEAP_CUSTOM:
-					break;
-				default:
-					break;
-			}
-
-			// let's use basic vive settings for cardboard for now
-		}
-		// Other, e.g. cardboard
-		else
-		{
-			// UE_LOG(UltraleapTrackingLog, Log, TEXT("%d doesn't have proper defaults
-			// set yet, using passed in custom settings."), HMDType);
-		}
-	}
-	// HMD offset not allowed in OpenXR (already corrected)
-	if (Options.bUseOpenXRAsSource)
-	{
-		Options.HMDPositionOffset = FVector(0, 0, 0);
-		Options.HMDRotationOffset = FRotator(0, 0, 0);
-	}
-	// Ensure other factors are synced
-	HandInterpolationTimeOffset = Options.HandInterpFactor * FrameTimeInMicros;
-	FingerInterpolationTimeOffset = Options.FingerInterpFactor * FrameTimeInMicros;
-
-	// Disable time warp in desktop mode
-	if (Options.Mode == ELeapMode::LEAP_MODE_DESKTOP)
-	{
-		Options.bUseTimeWarp = false;
-	}
-
-	// Always sync global offsets
-	FLeapUtility::SetLeapGlobalOffsets(Options.HMDPositionOffset, Options.HMDRotationOffset);
-
-	/*UseTimeBasedVisibilityCheck =*/UseTimeBasedGestureCheck = !Options.bUseFrameBasedGestureDetection;
-
-	StartGrabThreshold = Options.StartGrabThreshold;
-	EndGrabThreshold = Options.EndGrabThreshold;
-	StartPinchThreshold = Options.StartPinchThreshold;
-	EndPinchThreshold = Options.EndPinchThreshold;
-	GrabTimeout = Options.GrabTimeout;
-	PinchTimeout = Options.PinchTimeout;
-}
-
-FLeapOptions FUltraleapTrackingInputDevice::GetOptions()
-{
-	return Options;
-}
-
-FLeapStats FUltraleapTrackingInputDevice::GetStats()
-{
-	return Stats;
-}
-#pragma endregion Leap Input Device
->>>>>>> 5bad6e19
+#pragma endregion Leap Input Device