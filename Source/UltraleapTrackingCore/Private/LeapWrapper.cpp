<<<<<<< HEAD
/******************************************************************************
 * Copyright (C) Ultraleap, Inc. 2011-2021.                                   *
 *                                                                            *
 * Use subject to the terms of the Apache License 2.0 available at            *
 * http://www.apache.org/licenses/LICENSE-2.0, or another agreement           *
 * between Ultraleap and you, your company or other organization.             *
 ******************************************************************************/

#include "LeapWrapper.h"

#include "LeapAsync.h"
#include "LeapUtility.h"
#include "Runtime/Core/Public/Misc/Timespan.h"

#pragma region LeapC Wrapper

FLeapWrapper::FLeapWrapper() : bIsRunning(false)
{
	InterpolatedFrame = nullptr;
	InterpolatedFrameSize = 0;
	DataLock = new FCriticalSection();
}

FLeapWrapper::~FLeapWrapper()
{
	delete DataLock;
	DataLock = nullptr;
	
	bIsRunning = false;
	CallbackDelegate = nullptr;
	LatestFrame = nullptr;
	ConnectionHandle = nullptr;

	if (bIsConnected)
	{
		CloseConnection();
	}
	if (ImageDescription != NULL)
	{
		if (ImageDescription->pBuffer != NULL)
		{
			free(ImageDescription->pBuffer);
		}
		delete ImageDescription;
	}
}

void FLeapWrapper::SetCallbackDelegate(LeapWrapperCallbackInterface* InCallbackDelegate)
{
	CallbackDelegate = InCallbackDelegate;
}

LEAP_CONNECTION* FLeapWrapper::OpenConnection(LeapWrapperCallbackInterface* InCallbackDelegate)
{
	SetCallbackDelegate(InCallbackDelegate);

	// Don't use config for now
	LEAP_CONNECTION_CONFIG Config;
	Config.server_namespace = "Leap Service";
	Config.size = sizeof(Config);
	Config.flags = 0;

	eLeapRS result = LeapCreateConnection(&Config, &ConnectionHandle);
	if (result == eLeapRS_Success)
	{
		result = LeapOpenConnection(ConnectionHandle);
		if (result == eLeapRS_Success)
		{
			bIsRunning = true;

			LEAP_CONNECTION* Handle = &ConnectionHandle;
			ProducerLambdaFuture = FLeapAsync::RunLambdaOnBackGroundThread([&, Handle] {
				UE_LOG(UltraleapTrackingLog, Log, TEXT("ServiceMessageLoop started."));
				ServiceMessageLoop();
				UE_LOG(UltraleapTrackingLog, Log, TEXT("ServiceMessageLoop stopped."));

				CloseConnectionHandle(Handle);
			});
		}
	}
	return &ConnectionHandle;
}

void FLeapWrapper::CloseConnection()
{
	if (!bIsConnected)
	{
		// Not connected, already done
		UE_LOG(UltraleapTrackingLog, Log, TEXT("Attempt at closing an already closed connection."));
		return;
	}
	bIsConnected = false;
	bIsRunning = false;
	CleanupLastDevice();

	// Wait for thread to exit - Blocking call, but it should be very quick.
	FTimespan ExitWaitTimeSpan = FTimespan::FromSeconds(3);

	ProducerLambdaFuture.WaitFor(ExitWaitTimeSpan);
	ProducerLambdaFuture.Reset();

	// Nullify the callback delegate. Any outstanding task graphs will not run if the delegate is nullified.
	CallbackDelegate = nullptr;

	UE_LOG(UltraleapTrackingLog, Log, TEXT("Connection successfully closed."));
}
void FLeapWrapper::SetTrackingMode(eLeapTrackingMode TrackingMode)
{
	eLeapRS Result = LeapSetTrackingMode(ConnectionHandle, TrackingMode);
	if (Result != eLeapRS_Success)
	{
		UE_LOG(UltraleapTrackingLog, Log, TEXT("SetTrackingMode failed in  FLeapWrapper::SetTrackingMode."));
	}
}
void FLeapWrapper::SetPolicy(int64 Flags, int64 ClearFlags)
{
	eLeapRS Result = LeapSetPolicyFlags(ConnectionHandle, Flags, ClearFlags);
	if (Result != eLeapRS_Success)
	{
		UE_LOG(UltraleapTrackingLog, Log, TEXT("LeapSetPolicyFlags failed in  FLeapWrapper::SetPolicy."));
	}
}

void FLeapWrapper::SetPolicyFlagFromBoolean(eLeapPolicyFlag Flag, bool ShouldSet)
{
	if (ShouldSet)
	{
		SetPolicy(Flag, 0);
	}
	else
	{
		SetPolicy(0, Flag);
	}
}

/** Close the connection and let message thread function end. */
void FLeapWrapper::CloseConnectionHandle(LEAP_CONNECTION* InConnectionHandle)
{
	bIsRunning = false;
	bIsConnected = false;
	LeapDestroyConnection(*InConnectionHandle);
}

LEAP_TRACKING_EVENT* FLeapWrapper::GetFrame()
{
	LEAP_TRACKING_EVENT* currentFrame;
	DataLock->Lock();
	currentFrame = LatestFrame;
	DataLock->Unlock();
	return currentFrame;
}

LEAP_TRACKING_EVENT* FLeapWrapper::GetInterpolatedFrameAtTime(int64 TimeStamp)
{
	uint64_t FrameSize = 0;
	LeapGetFrameSize(ConnectionHandle, TimeStamp, &FrameSize);

	// Check validity of frame size
	if (FrameSize > 0)
	{
		// Different frame?
		if (FrameSize != InterpolatedFrameSize)
		{
			// If we already have an allocated frame, free it
			if (InterpolatedFrame)
			{
				free(InterpolatedFrame);
			}
			InterpolatedFrame = (LEAP_TRACKING_EVENT*) malloc(FrameSize);
		}
		InterpolatedFrameSize = FrameSize;

		// Grab the new frame
		LeapInterpolateFrame(ConnectionHandle, TimeStamp, InterpolatedFrame, InterpolatedFrameSize);
	}

	return InterpolatedFrame;
}

LEAP_DEVICE_INFO* FLeapWrapper::GetDeviceProperties()
{
	LEAP_DEVICE_INFO* currentDevice;
	DataLock->Lock();
	currentDevice = CurrentDeviceInfo;
	DataLock->Unlock();
	return currentDevice;
}

const char* FLeapWrapper::ResultString(eLeapRS Result)
{
	switch (Result)
	{
		case eLeapRS_Success:
			return "eLeapRS_Success";
		case eLeapRS_UnknownError:
			return "eLeapRS_UnknownError";
		case eLeapRS_InvalidArgument:
			return "eLeapRS_InvalidArgument";
		case eLeapRS_InsufficientResources:
			return "eLeapRS_InsufficientResources";
		case eLeapRS_InsufficientBuffer:
			return "eLeapRS_InsufficientBuffer";
		case eLeapRS_Timeout:
			return "eLeapRS_Timeout";
		case eLeapRS_NotConnected:
			return "eLeapRS_NotConnected";
		case eLeapRS_HandshakeIncomplete:
			return "eLeapRS_HandshakeIncomplete";
		case eLeapRS_BufferSizeOverflow:
			return "eLeapRS_BufferSizeOverflow";
		case eLeapRS_ProtocolError:
			return "eLeapRS_ProtocolError";
		case eLeapRS_InvalidClientID:
			return "eLeapRS_InvalidClientID";
		case eLeapRS_UnexpectedClosed:
			return "eLeapRS_UnexpectedClosed";
		case eLeapRS_UnknownImageFrameRequest:
			return "eLeapRS_UnknownImageFrameRequest";
		case eLeapRS_UnknownTrackingFrameID:
			return "eLeapRS_UnknownTrackingFrameID";
		case eLeapRS_RoutineIsNotSeer:
			return "eLeapRS_RoutineIsNotSeer";
		case eLeapRS_TimestampTooEarly:
			return "eLeapRS_TimestampTooEarly";
		case eLeapRS_ConcurrentPoll:
			return "eLeapRS_ConcurrentPoll";
		case eLeapRS_NotAvailable:
			return "eLeapRS_NotAvailable";
		case eLeapRS_NotStreaming:
			return "eLeapRS_NotStreaming";
		case eLeapRS_CannotOpenDevice:
			return "eLeapRS_CannotOpenDevice";
		default:
			return "unknown result type.";
	}
}

void FLeapWrapper::EnableImageStream(bool bEnable)
{
	// TODO: test the image/buffer stream code

	if (ImageDescription == NULL)
	{
		ImageDescription = new LEAP_IMAGE_FRAME_DESCRIPTION;
		ImageDescription->pBuffer = NULL;
	}

	int OldLength = ImageDescription->buffer_len;

	// if the size is different realloc the buffer
	if (ImageDescription->buffer_len != OldLength)
	{
		if (ImageDescription->pBuffer != NULL)
		{
			free(ImageDescription->pBuffer);
		}
		ImageDescription->pBuffer = (void*) malloc(ImageDescription->buffer_len);
	}
}

void FLeapWrapper::Millisleep(int milliseconds)
{
	FPlatformProcess::Sleep(((float) milliseconds) / 1000.f);
}

void FLeapWrapper::SetDevice(const LEAP_DEVICE_INFO* DeviceProps)
{
	DataLock->Lock();
	if (CurrentDeviceInfo)
	{
		free(CurrentDeviceInfo->serial);
	}
	else
	{
		CurrentDeviceInfo = (LEAP_DEVICE_INFO*) malloc(sizeof(*DeviceProps));
	}
	*CurrentDeviceInfo = *DeviceProps;
	CurrentDeviceInfo->serial = (char*) malloc(DeviceProps->serial_length);
	memcpy(CurrentDeviceInfo->serial, DeviceProps->serial, DeviceProps->serial_length);
	DataLock->Unlock();
}

void FLeapWrapper::CleanupLastDevice()
{
	if (CurrentDeviceInfo)
	{
		free(CurrentDeviceInfo->serial);
	}
	CurrentDeviceInfo = nullptr;
}

void FLeapWrapper::SetFrame(const LEAP_TRACKING_EVENT* Frame)
{
	DataLock->Lock();

	if (!LatestFrame)
	{
		LatestFrame = (LEAP_TRACKING_EVENT*) malloc(sizeof(*Frame));
	}

	*LatestFrame = *Frame;

	DataLock->Unlock();
}

/** Called by ServiceMessageLoop() when a connection event is returned by LeapPollConnection(). */
void FLeapWrapper::HandleConnectionEvent(const LEAP_CONNECTION_EVENT* ConnectionEvent)
{
	bIsConnected = true;
	if (CallbackDelegate)
	{
		CallbackDelegate->OnConnect();
	}
}

/** Called by ServiceMessageLoop() when a connection lost event is returned by LeapPollConnection(). */
void FLeapWrapper::HandleConnectionLostEvent(const LEAP_CONNECTION_LOST_EVENT* ConnectionLostEvent)
{
	bIsConnected = false;
	CleanupLastDevice();

	if (CallbackDelegate)
	{
		CallbackDelegate->OnConnectionLost();
	}
}

/**
 * Called by ServiceMessageLoop() when a device event is returned by LeapPollConnection()
 */
void FLeapWrapper::HandleDeviceEvent(const LEAP_DEVICE_EVENT* DeviceEvent)
{
	// LEAP_DEVICE DeviceHandle;
	// Open device using LEAP_DEVICE_REF from event struct.
	eLeapRS Result = LeapOpenDevice(DeviceEvent->device, &DeviceHandle);
	if (Result != eLeapRS_Success)
	{
		UE_LOG(UltraleapTrackingLog, Warning, TEXT("Could not open device %s.\n"), ResultString(Result));
		return;
	}

	// Create a struct to hold the device properties, we have to provide a buffer for the serial string
	LEAP_DEVICE_INFO DeviceProperties = {sizeof(DeviceProperties)};
	// Start with a length of 1 (pretending we don't know a priori what the length is).
	// Currently device serial numbers are all the same length, but that could change in the future
	DeviceProperties.serial_length = 64;
	DeviceProperties.serial = (char*) malloc(DeviceProperties.serial_length);
	// This will fail since the serial buffer is only 1 character long
	// But deviceProperties is updated to contain the required buffer length
	Result = LeapGetDeviceInfo(DeviceHandle, &DeviceProperties);
	if (Result == eLeapRS_InsufficientBuffer)
	{
		// try again with correct buffer size
		free(DeviceProperties.serial);
		DeviceProperties.serial = (char*) malloc(DeviceProperties.serial_length);
		Result = LeapGetDeviceInfo(DeviceHandle, &DeviceProperties);
		if (Result != eLeapRS_Success)
		{
			printf("Failed to get device info %s.\n", ResultString(Result));
			free(DeviceProperties.serial);
			return;
		}
	}

	SetDevice(&DeviceProperties);

	if (CallbackDelegate)
	{
		TaskRefDeviceFound = FLeapAsync::RunShortLambdaOnGameThread([DeviceEvent, DeviceProperties, this] {
			if (CallbackDelegate)
			{
				CallbackDelegate->OnDeviceFound(&DeviceProperties);
				free(DeviceProperties.serial);
			}
		});
	}
	else
	{
		free(DeviceProperties.serial);
	}

	LeapCloseDevice(DeviceHandle);
}

/** Called by ServiceMessageLoop() when a device lost event is returned by LeapPollConnection(). */
void FLeapWrapper::HandleDeviceLostEvent(const LEAP_DEVICE_EVENT* DeviceEvent)
{
	// todo: remove device handles matched here
	// DeviceHandles.Remove(DeviceHandle);

	if (CallbackDelegate)
	{
		TaskRefDeviceLost = FLeapAsync::RunShortLambdaOnGameThread([DeviceEvent, this] {
			if (CallbackDelegate)
			{
				CallbackDelegate->OnDeviceLost(CurrentDeviceInfo->serial);
			}
		});
	}
}

/** Called by ServiceMessageLoop() when a device failure event is returned by LeapPollConnection(). */
void FLeapWrapper::HandleDeviceFailureEvent(const LEAP_DEVICE_FAILURE_EVENT* DeviceFailureEvent)
{
	if (CallbackDelegate)
	{
		TaskRefDeviceFailure = FLeapAsync::RunShortLambdaOnGameThread([DeviceFailureEvent, this] {
			if (CallbackDelegate)
			{
				CallbackDelegate->OnDeviceFailure(DeviceFailureEvent->status, DeviceFailureEvent->hDevice);
			}
		});
	}
}

/** Called by ServiceMessageLoop() when a tracking event is returned by LeapPollConnection(). */
void FLeapWrapper::HandleTrackingEvent(const LEAP_TRACKING_EVENT* TrackingEvent)
{
	// temp disable
	/*if (DeviceId == 2) {
		return;
	}*/

	SetFrame(TrackingEvent);	// support polling tracking data from different thread

	// Callback delegate is checked twice since the second call happens on the second thread and may be invalidated!
	if (CallbackDelegate)
	{
		LeapWrapperCallbackInterface* SafeDelegate = CallbackDelegate;

		// Run this on bg thread still
		CallbackDelegate->OnFrame(TrackingEvent);
	}
}

void FLeapWrapper::HandleImageEvent(const LEAP_IMAGE_EVENT* ImageEvent)
{
	// Callback with data
	if (CallbackDelegate)
	{
		// Do image handling on background thread for performance
		CallbackDelegate->OnImage(ImageEvent);
	}
}

/** Called by ServiceMessageLoop() when a log event is returned by LeapPollConnection(). */
void FLeapWrapper::HandleLogEvent(const LEAP_LOG_EVENT* LogEvent)
{
	if (CallbackDelegate)
	{
		TaskRefLog = FLeapAsync::RunShortLambdaOnGameThread([LogEvent, this] {
			if (CallbackDelegate)
			{
				CallbackDelegate->OnLog(LogEvent->severity, LogEvent->timestamp, LogEvent->message);
			}
		});
	}
}

/** Called by ServiceMessageLoop() when a policy event is returned by LeapPollConnection(). */
void FLeapWrapper::HandlePolicyEvent(const LEAP_POLICY_EVENT* PolicyEvent)
{
	if (CallbackDelegate)
	{
		// this is always coming back as 0, this means either the Leap service refused to set any flags?
		// or there's a bug in the policy notification system with Leap Motion V4.
		const uint32_t CurrentPolicy = PolicyEvent->current_policy;
		TaskRefPolicy = FLeapAsync::RunShortLambdaOnGameThread([CurrentPolicy, this] {
			if (CallbackDelegate)
			{
				CallbackDelegate->OnPolicy(CurrentPolicy);
			}
		});
	}
}

/** Called by ServiceMessageLoop() when a policy event is returned by LeapPollConnection(). */
void FLeapWrapper::HandleTrackingModeEvent(const LEAP_TRACKING_MODE_EVENT* TrackingModeEvent)
{
	if (CallbackDelegate)
	{
		// this is always coming back as 0, this means either the Leap service refused to set any flags?
		// or there's a bug in the policy notification system with Leap Motion V4.
		const uint32_t CurrentMode = TrackingModeEvent->current_tracking_mode;
		TaskRefPolicy = FLeapAsync::RunShortLambdaOnGameThread([CurrentMode, this] {
			if (CallbackDelegate)
			{
				CallbackDelegate->OnTrackingMode((eLeapTrackingMode) CurrentMode);
			}
		});
	}
}

/** Called by ServiceMessageLoop() when a config change event is returned by LeapPollConnection(). */
void FLeapWrapper::HandleConfigChangeEvent(const LEAP_CONFIG_CHANGE_EVENT* ConfigChangeEvent)
{
	if (CallbackDelegate)
	{
		TaskRefConfigChange = FLeapAsync::RunShortLambdaOnGameThread([ConfigChangeEvent, this] {
			if (CallbackDelegate)
			{
				CallbackDelegate->OnConfigChange(ConfigChangeEvent->requestID, ConfigChangeEvent->status);
			}
		});
	}
}

/** Called by ServiceMessageLoop() when a config response event is returned by LeapPollConnection(). */
void FLeapWrapper::HandleConfigResponseEvent(const LEAP_CONFIG_RESPONSE_EVENT* ConfigResponseEvent)
{
	if (CallbackDelegate)
	{
		TaskRefConfigResponse = FLeapAsync::RunShortLambdaOnGameThread([ConfigResponseEvent, this] {
			if (CallbackDelegate)
			{
				CallbackDelegate->OnConfigResponse(ConfigResponseEvent->requestID, ConfigResponseEvent->value);
			}
		});
	}
}

/**
 * Services the LeapC message pump by calling LeapPollConnection().
 * The average polling time is determined by the framerate of the Leap Motion service.
 */
void FLeapWrapper::ServiceMessageLoop(void* Unused)
{
	eLeapRS Result;
	LEAP_CONNECTION_MESSAGE Msg;
	LEAP_CONNECTION Handle = ConnectionHandle;	  // copy handle so it doesn't get released from under us on game thread

	unsigned int Timeout = 200;
	while (bIsRunning)
	{
		Result = LeapPollConnection(Handle, Timeout, &Msg);

		// Polling may have taken some time, re-check exit condition
		if (!bIsRunning)
		{
			break;
		}

		if (Result != eLeapRS_Success)
		{
			// UE_LOG(UltraleapTrackingLog, Log, TEXT("LeapC PollConnection unsuccessful result %s.\n"),
			// UTF8_TO_TCHAR(ResultString(result)));
			if (!bIsConnected)
			{
				FPlatformProcess::Sleep(0.1f);
				continue;
			}
			else
			{
				continue;
			}
		}

		switch (Msg.type)
		{
			case eLeapEventType_Connection:
				HandleConnectionEvent(Msg.connection_event);
				break;
			case eLeapEventType_ConnectionLost:
				HandleConnectionLostEvent(Msg.connection_lost_event);
				break;
			case eLeapEventType_Device:
				HandleDeviceEvent(Msg.device_event);
				break;
			case eLeapEventType_DeviceLost:
				HandleDeviceLostEvent(Msg.device_event);
				break;
			case eLeapEventType_DeviceFailure:
				HandleDeviceFailureEvent(Msg.device_failure_event);
				break;
			case eLeapEventType_Tracking:
				HandleTrackingEvent(Msg.tracking_event);
				break;
			case eLeapEventType_Image:
				HandleImageEvent(Msg.image_event);
				break;
			case eLeapEventType_LogEvent:
				HandleLogEvent(Msg.log_event);
				break;
			case eLeapEventType_Policy:
				HandlePolicyEvent(Msg.policy_event);
				break;
			case eLeapEventType_TrackingMode:
				HandleTrackingModeEvent(Msg.tracking_mode_event);
				break;
			case eLeapEventType_ConfigChange:
				HandleConfigChangeEvent(Msg.config_change_event);
				break;
			case eLeapEventType_ConfigResponse:
				HandleConfigResponseEvent(Msg.config_response_event);
				break;
			default:
				// discard unknown message types
				// UE_LOG(UltraleapTrackingLog, Log, TEXT("Unhandled message type %i."), (int32)Msg.type);
				break;
		}	 // switch on msg.type
	}		 // end while running
}

=======
#include "LeapWrapper.h"

#include "LeapAsync.h"
#include "LeapUtility.h"
#include "Runtime/Core/Public/Misc/Timespan.h"

// BEGIN YAAK PATCH

/*
	Leap likes to fire async tasks on game thread but doesn't care about context(this) state.
	Sometimes the task may be executed after the FLeapWrapper is already destroyed and cause crash.

	TaskRefPolicy = FLeapAsync::RunShortLambdaOnGameThread([CurrentPolicy, this]
	{
		// <this> may be invalid!
		this->CallbackDelegate->OnPolicy(CurrentPolicy);
	});
*/

#include <atomic>
static std::atomic<FLeapWrapper*> LeapContextAtomic;

inline void SetLeapContextPtr(FLeapWrapper* InContext)
{
	LeapContextAtomic.store(InContext);
}

inline bool IsLeapContextValid(FLeapWrapper* InContext)
{
	auto* CachedContext = LeapContextAtomic.load();
	return (InContext == CachedContext && InContext->GetCallbackDelegate());
}

// END YAAK PATCH

#pragma region LeapC Wrapper

FLeapWrapper::FLeapWrapper() : bIsRunning(false)
{
	UE_LOG(UltraleapTrackingLog, Log, TEXT("+FLeapWrapper"));

	InterpolatedFrame = nullptr;
	InterpolatedFrameSize = 0;
}

FLeapWrapper::~FLeapWrapper()
{
	UE_LOG(UltraleapTrackingLog, Log, TEXT("~FLeapWrapper"));

	bIsRunning = false;

	SetLeapContextPtr(nullptr);
	CallbackDelegate = nullptr;

	LatestFrame = nullptr;
	ConnectionHandle = nullptr;

	if (bIsConnected)
	{
		CloseConnection();
	}
	if (ImageDescription != NULL)
	{
		if (ImageDescription->pBuffer != NULL)
		{
			free(ImageDescription->pBuffer);
		}
		delete ImageDescription;
	}
}

void FLeapWrapper::SetCallbackDelegate(LeapWrapperCallbackInterface* InCallbackDelegate)
{
	UE_LOG(UltraleapTrackingLog, Log, TEXT("SetCallbackDelegate %p"), InCallbackDelegate);
	CallbackDelegate = InCallbackDelegate;
	SetLeapContextPtr(this);
}

LEAP_CONNECTION* FLeapWrapper::OpenConnection(LeapWrapperCallbackInterface* InCallbackDelegate)
{
	SetCallbackDelegate(InCallbackDelegate);

	// Don't use config for now
	LEAP_CONNECTION_CONFIG Config;
	Config.server_namespace = "Leap Service";
	Config.size = sizeof(Config);
	Config.flags = 0;

	eLeapRS result = LeapCreateConnection(&Config, &ConnectionHandle);
	if (result == eLeapRS_Success)
	{
		result = LeapOpenConnection(ConnectionHandle);
		if (result == eLeapRS_Success)
		{
			bIsRunning = true;

			LEAP_CONNECTION* Handle = &ConnectionHandle;
			ProducerLambdaFuture = FLeapAsync::RunLambdaOnBackGroundThread([&, Handle] {
				UE_LOG(UltraleapTrackingLog, Log, TEXT("ServiceMessageLoop started."));
				ServiceMessageLoop();
				UE_LOG(UltraleapTrackingLog, Log, TEXT("ServiceMessageLoop stopped."));

				CloseConnectionHandle(Handle);
			});
		}
	}
	return &ConnectionHandle;
}

void FLeapWrapper::CloseConnection()
{
	UE_LOG(UltraleapTrackingLog, Log, TEXT("FLeapWrapper::CloseConnection"));

	if (!bIsConnected)
	{
		// Not connected, already done
		UE_LOG(UltraleapTrackingLog, Log, TEXT("Attempt at closing an already closed connection."));
		return;
	}
	bIsConnected = false;
	bIsRunning = false;
	CleanupLastDevice();

	// Wait for thread to exit - Blocking call, but it should be very quick.
	FTimespan ExitWaitTimeSpan = FTimespan::FromSeconds(3);

	ProducerLambdaFuture.WaitFor(ExitWaitTimeSpan);
	ProducerLambdaFuture.Reset();

	// Nullify the callback delegate. Any outstanding task graphs will not run if the delegate is nullified.
	UE_LOG(UltraleapTrackingLog, Log, TEXT("Reset CallbackDelegate"));
	CallbackDelegate = nullptr;

	UE_LOG(UltraleapTrackingLog, Log, TEXT("Connection successfully closed."));
}
void FLeapWrapper::SetTrackingMode(eLeapTrackingMode TrackingMode)
{
	eLeapRS Result = LeapSetTrackingMode(ConnectionHandle, TrackingMode);
	if (Result != eLeapRS_Success)
	{
		UE_LOG(UltraleapTrackingLog, Log, TEXT("SetTrackingMode failed in  FLeapWrapper::SetTrackingMode."));
	}
}
void FLeapWrapper::SetPolicy(int64 Flags, int64 ClearFlags)
{
	eLeapRS Result = LeapSetPolicyFlags(ConnectionHandle, Flags, ClearFlags);
	if (Result != eLeapRS_Success)
	{
		UE_LOG(UltraleapTrackingLog, Log, TEXT("LeapSetPolicyFlags failed in  FLeapWrapper::SetPolicy."));
	}
}

void FLeapWrapper::SetPolicyFlagFromBoolean(eLeapPolicyFlag Flag, bool ShouldSet)
{
	if (ShouldSet)
	{
		SetPolicy(Flag, 0);
	}
	else
	{
		SetPolicy(0, Flag);
	}
}

/** Close the connection and let message thread function end. */
void FLeapWrapper::CloseConnectionHandle(LEAP_CONNECTION* InConnectionHandle)
{
	bIsRunning = false;
	bIsConnected = false;
	LeapDestroyConnection(*InConnectionHandle);
}

LEAP_TRACKING_EVENT* FLeapWrapper::GetFrame()
{
	LEAP_TRACKING_EVENT* currentFrame;
	DataLock.Lock();
	currentFrame = LatestFrame;
	DataLock.Unlock();
	return currentFrame;
}

LEAP_TRACKING_EVENT* FLeapWrapper::GetInterpolatedFrameAtTime(int64 TimeStamp)
{
	uint64_t FrameSize = 0;
	LeapGetFrameSize(ConnectionHandle, TimeStamp, &FrameSize);

	// Check validity of frame size
	if (FrameSize > 0)
	{
		// Different frame?
		if (FrameSize != InterpolatedFrameSize)
		{
			// If we already have an allocated frame, free it
			if (InterpolatedFrame)
			{
				free(InterpolatedFrame);
			}
			InterpolatedFrame = (LEAP_TRACKING_EVENT*) malloc(FrameSize);
		}
		InterpolatedFrameSize = FrameSize;

		// Grab the new frame
		LeapInterpolateFrame(ConnectionHandle, TimeStamp, InterpolatedFrame, InterpolatedFrameSize);
	}

	return InterpolatedFrame;
}

LEAP_DEVICE_INFO* FLeapWrapper::GetDeviceProperties()
{
	LEAP_DEVICE_INFO* currentDevice;
	DataLock.Lock();
	currentDevice = CurrentDeviceInfo;
	DataLock.Unlock();
	return currentDevice;
}

const char* FLeapWrapper::ResultString(eLeapRS Result)
{
	switch (Result)
	{
		case eLeapRS_Success:
			return "eLeapRS_Success";
		case eLeapRS_UnknownError:
			return "eLeapRS_UnknownError";
		case eLeapRS_InvalidArgument:
			return "eLeapRS_InvalidArgument";
		case eLeapRS_InsufficientResources:
			return "eLeapRS_InsufficientResources";
		case eLeapRS_InsufficientBuffer:
			return "eLeapRS_InsufficientBuffer";
		case eLeapRS_Timeout:
			return "eLeapRS_Timeout";
		case eLeapRS_NotConnected:
			return "eLeapRS_NotConnected";
		case eLeapRS_HandshakeIncomplete:
			return "eLeapRS_HandshakeIncomplete";
		case eLeapRS_BufferSizeOverflow:
			return "eLeapRS_BufferSizeOverflow";
		case eLeapRS_ProtocolError:
			return "eLeapRS_ProtocolError";
		case eLeapRS_InvalidClientID:
			return "eLeapRS_InvalidClientID";
		case eLeapRS_UnexpectedClosed:
			return "eLeapRS_UnexpectedClosed";
		case eLeapRS_UnknownImageFrameRequest:
			return "eLeapRS_UnknownImageFrameRequest";
		case eLeapRS_UnknownTrackingFrameID:
			return "eLeapRS_UnknownTrackingFrameID";
		case eLeapRS_RoutineIsNotSeer:
			return "eLeapRS_RoutineIsNotSeer";
		case eLeapRS_TimestampTooEarly:
			return "eLeapRS_TimestampTooEarly";
		case eLeapRS_ConcurrentPoll:
			return "eLeapRS_ConcurrentPoll";
		case eLeapRS_NotAvailable:
			return "eLeapRS_NotAvailable";
		case eLeapRS_NotStreaming:
			return "eLeapRS_NotStreaming";
		case eLeapRS_CannotOpenDevice:
			return "eLeapRS_CannotOpenDevice";
		default:
			return "unknown result type.";
	}
}

void FLeapWrapper::EnableImageStream(bool bEnable)
{
	// TODO: test the image/buffer stream code

	if (ImageDescription == NULL)
	{
		ImageDescription = new LEAP_IMAGE_FRAME_DESCRIPTION;
		ImageDescription->pBuffer = NULL;
	}

	int OldLength = ImageDescription->buffer_len;

	// if the size is different realloc the buffer
	if (ImageDescription->buffer_len != OldLength)
	{
		if (ImageDescription->pBuffer != NULL)
		{
			free(ImageDescription->pBuffer);
		}
		ImageDescription->pBuffer = (void*) malloc(ImageDescription->buffer_len);
	}
}

void FLeapWrapper::Millisleep(int milliseconds)
{
	FPlatformProcess::Sleep(((float) milliseconds) / 1000.f);
}

void FLeapWrapper::SetDevice(const LEAP_DEVICE_INFO* DeviceProps)
{
	DataLock.Lock();
	if (CurrentDeviceInfo)
	{
		free(CurrentDeviceInfo->serial);
	}
	else
	{
		CurrentDeviceInfo = (LEAP_DEVICE_INFO*) malloc(sizeof(*DeviceProps));
	}
	*CurrentDeviceInfo = *DeviceProps;
	CurrentDeviceInfo->serial = (char*) malloc(DeviceProps->serial_length);
	memcpy(CurrentDeviceInfo->serial, DeviceProps->serial, DeviceProps->serial_length);
	DataLock.Unlock();
}

void FLeapWrapper::CleanupLastDevice()
{
	if (CurrentDeviceInfo)
	{
		free(CurrentDeviceInfo->serial);
	}
	CurrentDeviceInfo = nullptr;
}

void FLeapWrapper::SetFrame(const LEAP_TRACKING_EVENT* Frame)
{
	DataLock.Lock();

	if (!LatestFrame)
	{
		LatestFrame = (LEAP_TRACKING_EVENT*) malloc(sizeof(*Frame));
	}

	*LatestFrame = *Frame;

	DataLock.Unlock();
}

/** Called by ServiceMessageLoop() when a connection event is returned by LeapPollConnection(). */
void FLeapWrapper::HandleConnectionEvent(const LEAP_CONNECTION_EVENT* ConnectionEvent)
{
	bIsConnected = true;
	if (CallbackDelegate)
	{
		CallbackDelegate->OnConnect();
	}
}

/** Called by ServiceMessageLoop() when a connection lost event is returned by LeapPollConnection(). */
void FLeapWrapper::HandleConnectionLostEvent(const LEAP_CONNECTION_LOST_EVENT* ConnectionLostEvent)
{
	bIsConnected = false;
	CleanupLastDevice();

	if (CallbackDelegate)
	{
		CallbackDelegate->OnConnectionLost();
	}
}

/**
 * Called by ServiceMessageLoop() when a device event is returned by LeapPollConnection()
 */
void FLeapWrapper::HandleDeviceEvent(const LEAP_DEVICE_EVENT* DeviceEvent)
{
	// LEAP_DEVICE DeviceHandle;
	// Open device using LEAP_DEVICE_REF from event struct.
	eLeapRS Result = LeapOpenDevice(DeviceEvent->device, &DeviceHandle);
	if (Result != eLeapRS_Success)
	{
		UE_LOG(UltraleapTrackingLog, Warning, TEXT("Could not open device %s.\n"), ResultString(Result));
		return;
	}

	// Create a struct to hold the device properties, we have to provide a buffer for the serial string
	LEAP_DEVICE_INFO DeviceProperties = {sizeof(DeviceProperties)};
	// Start with a length of 1 (pretending we don't know a priori what the length is).
	// Currently device serial numbers are all the same length, but that could change in the future
	DeviceProperties.serial_length = 1;
	DeviceProperties.serial = (char*) malloc(DeviceProperties.serial_length);
	// This will fail since the serial buffer is only 1 character long
	// But deviceProperties is updated to contain the required buffer length
	Result = LeapGetDeviceInfo(DeviceHandle, &DeviceProperties);
	if (Result == eLeapRS_InsufficientBuffer)
	{
		// try again with correct buffer size
		free(DeviceProperties.serial);
		DeviceProperties.serial = (char*) malloc(DeviceProperties.serial_length);
		Result = LeapGetDeviceInfo(DeviceHandle, &DeviceProperties);
		if (Result != eLeapRS_Success)
		{
			printf("Failed to get device info %s.\n", ResultString(Result));
			free(DeviceProperties.serial);
			return;
		}
	}

	SetDevice(&DeviceProperties);

	if (CallbackDelegate)
	{
		auto* Context = this;
		TaskRefDeviceFound = FLeapAsync::RunShortLambdaOnGameThread([DeviceEvent, DeviceProperties, Context] {
			if (IsLeapContextValid(Context))
			{
				Context->CallbackDelegate->OnDeviceFound(&DeviceProperties);
			}
			free(DeviceProperties.serial);
		});
	}
	else
	{
		free(DeviceProperties.serial);
	}

	LeapCloseDevice(DeviceHandle);
}

/** Called by ServiceMessageLoop() when a device lost event is returned by LeapPollConnection(). */
void FLeapWrapper::HandleDeviceLostEvent(const LEAP_DEVICE_EVENT* DeviceEvent)
{
	// todo: remove device handles matched here
	// DeviceHandles.Remove(DeviceHandle);

	if (CallbackDelegate)
	{
		auto* Context = this;
		TaskRefDeviceLost = FLeapAsync::RunShortLambdaOnGameThread([DeviceEvent, Context] {
			if (IsLeapContextValid(Context))
			{
				Context->CallbackDelegate->OnDeviceLost(Context->CurrentDeviceInfo->serial);
			}
		});
	}
}

/** Called by ServiceMessageLoop() when a device failure event is returned by LeapPollConnection(). */
void FLeapWrapper::HandleDeviceFailureEvent(const LEAP_DEVICE_FAILURE_EVENT* DeviceFailureEvent)
{
	if (CallbackDelegate)
	{
		auto* Context = this;
		TaskRefDeviceFailure = FLeapAsync::RunShortLambdaOnGameThread([DeviceFailureEvent, Context] {
			if (IsLeapContextValid(Context))
			{
				Context->CallbackDelegate->OnDeviceFailure(DeviceFailureEvent->status, DeviceFailureEvent->hDevice);
			}
		});
	}
}

/** Called by ServiceMessageLoop() when a tracking event is returned by LeapPollConnection(). */
void FLeapWrapper::HandleTrackingEvent(const LEAP_TRACKING_EVENT* TrackingEvent)
{
	// temp disable
	/*if (DeviceId == 2) {
		return;
	}*/

	SetFrame(TrackingEvent);	// support polling tracking data from different thread

	// Callback delegate is checked twice since the second call happens on the second thread and may be invalidated!
	if (CallbackDelegate)
	{
		LeapWrapperCallbackInterface* SafeDelegate = CallbackDelegate;

		// Run this on bg thread still
		CallbackDelegate->OnFrame(TrackingEvent);
	}
}

void FLeapWrapper::HandleImageEvent(const LEAP_IMAGE_EVENT* ImageEvent)
{
	// Callback with data
	if (CallbackDelegate)
	{
		// Do image handling on background thread for performance
		CallbackDelegate->OnImage(ImageEvent);
	}
}

/** Called by ServiceMessageLoop() when a log event is returned by LeapPollConnection(). */
void FLeapWrapper::HandleLogEvent(const LEAP_LOG_EVENT* LogEvent)
{
	if (CallbackDelegate)
	{
		auto* Context = this;
		TaskRefLog = FLeapAsync::RunShortLambdaOnGameThread([LogEvent, Context] {
			if (IsLeapContextValid(Context))
			{
				Context->CallbackDelegate->OnLog(LogEvent->severity, LogEvent->timestamp, LogEvent->message);
			}
		});
	}
}

/** Called by ServiceMessageLoop() when a policy event is returned by LeapPollConnection(). */
void FLeapWrapper::HandlePolicyEvent(const LEAP_POLICY_EVENT* PolicyEvent)
{
	if (CallbackDelegate)
	{
		// this is always coming back as 0, this means either the Leap service refused to set any flags?
		// or there's a bug in the policy notification system with Leap Motion V4.
		const uint32_t CurrentPolicy = PolicyEvent->current_policy;
		auto* Context = this;
		TaskRefPolicy = FLeapAsync::RunShortLambdaOnGameThread([CurrentPolicy, Context] {
			if (IsLeapContextValid(Context))
			{
				Context->CallbackDelegate->OnPolicy(CurrentPolicy);
			}
		});
	}
}

/** Called by ServiceMessageLoop() when a policy event is returned by LeapPollConnection(). */
void FLeapWrapper::HandleTrackingModeEvent(const LEAP_TRACKING_MODE_EVENT* TrackingModeEvent)
{
	if (CallbackDelegate)
	{
		// this is always coming back as 0, this means either the Leap service refused to set any flags?
		// or there's a bug in the policy notification system with Leap Motion V4.
		const uint32_t CurrentMode = TrackingModeEvent->current_tracking_mode;
		auto* Context = this;
		TaskRefPolicy = FLeapAsync::RunShortLambdaOnGameThread([CurrentMode, Context] {
			if (IsLeapContextValid(Context))
			{
				Context->CallbackDelegate->OnTrackingMode((eLeapTrackingMode) CurrentMode);
			}
		});
	}
}

/** Called by ServiceMessageLoop() when a config change event is returned by LeapPollConnection(). */
void FLeapWrapper::HandleConfigChangeEvent(const LEAP_CONFIG_CHANGE_EVENT* ConfigChangeEvent)
{
	if (CallbackDelegate)
	{
		auto* Context = this;
		TaskRefConfigChange = FLeapAsync::RunShortLambdaOnGameThread([ConfigChangeEvent, Context] {
			if (IsLeapContextValid(Context))
			{
				Context->CallbackDelegate->OnConfigChange(ConfigChangeEvent->requestID, ConfigChangeEvent->status);
			}
		});
	}
}

/** Called by ServiceMessageLoop() when a config response event is returned by LeapPollConnection(). */
void FLeapWrapper::HandleConfigResponseEvent(const LEAP_CONFIG_RESPONSE_EVENT* ConfigResponseEvent)
{
	if (CallbackDelegate)
	{
		auto* Context = this;
		TaskRefConfigResponse = FLeapAsync::RunShortLambdaOnGameThread([ConfigResponseEvent, Context] {
			if (IsLeapContextValid(Context))
			{
				Context->CallbackDelegate->OnConfigResponse(ConfigResponseEvent->requestID, ConfigResponseEvent->value);
			}
		});
	}
}

/**
 * Services the LeapC message pump by calling LeapPollConnection().
 * The average polling time is determined by the framerate of the Leap Motion service.
 */
void FLeapWrapper::ServiceMessageLoop(void* Unused)
{
	UE_LOG(UltraleapTrackingLog, Log, TEXT("ENTER ServiceMessageLoop"));

	eLeapRS Result;
	LEAP_CONNECTION_MESSAGE Msg;
	LEAP_CONNECTION Handle = ConnectionHandle;	  // copy handle so it doesn't get released from under us on game thread

	unsigned int Timeout = 200;
	while (bIsRunning)
	{
		Result = LeapPollConnection(Handle, Timeout, &Msg);

		// Polling may have taken some time, re-check exit condition
		if (!bIsRunning)
		{
			break;
		}

		if (Result != eLeapRS_Success)
		{
			// UE_LOG(UltraleapTrackingLog, Log, TEXT("LeapC PollConnection unsuccessful result %s.\n"),
			// UTF8_TO_TCHAR(ResultString(result)));
			if (!bIsConnected)
			{
				FPlatformProcess::Sleep(0.1f);
				continue;
			}
			else
			{
				continue;
			}
		}

		switch (Msg.type)
		{
			case eLeapEventType_Connection:
				HandleConnectionEvent(Msg.connection_event);
				break;
			case eLeapEventType_ConnectionLost:
				HandleConnectionLostEvent(Msg.connection_lost_event);
				break;
			case eLeapEventType_Device:
				HandleDeviceEvent(Msg.device_event);
				break;
			case eLeapEventType_DeviceLost:
				HandleDeviceLostEvent(Msg.device_event);
				break;
			case eLeapEventType_DeviceFailure:
				HandleDeviceFailureEvent(Msg.device_failure_event);
				break;
			case eLeapEventType_Tracking:
				HandleTrackingEvent(Msg.tracking_event);
				break;
			case eLeapEventType_Image:
				HandleImageEvent(Msg.image_event);
				break;
			case eLeapEventType_LogEvent:
				HandleLogEvent(Msg.log_event);
				break;
			case eLeapEventType_Policy:
				HandlePolicyEvent(Msg.policy_event);
				break;
			case eLeapEventType_TrackingMode:
				HandleTrackingModeEvent(Msg.tracking_mode_event);
				break;
			case eLeapEventType_ConfigChange:
				HandleConfigChangeEvent(Msg.config_change_event);
				break;
			case eLeapEventType_ConfigResponse:
				HandleConfigResponseEvent(Msg.config_response_event);
				break;
			default:
				// discard unknown message types
				// UE_LOG(UltraleapTrackingLog, Log, TEXT("Unhandled message type %i."), (int32)Msg.type);
				break;
		}	 // switch on msg.type
	}		 // end while running

	UE_LOG(UltraleapTrackingLog, Log, TEXT("LEAVE ServiceMessageLoop"));
}

>>>>>>> 5bad6e19
#pragma endregion LeapC Wrapper<|MERGE_RESOLUTION|>--- conflicted
+++ resolved
@@ -1,22 +1,52 @@
-<<<<<<< HEAD
-/******************************************************************************
- * Copyright (C) Ultraleap, Inc. 2011-2021.                                   *
- *                                                                            *
- * Use subject to the terms of the Apache License 2.0 available at            *
- * http://www.apache.org/licenses/LICENSE-2.0, or another agreement           *
- * between Ultraleap and you, your company or other organization.             *
- ******************************************************************************/
-
+/******************************************************************************
+ * Copyright (C) Ultraleap, Inc. 2011-2021.                                   *
+ *                                                                            *
+ * Use subject to the terms of the Apache License 2.0 available at            *
+ * http://www.apache.org/licenses/LICENSE-2.0, or another agreement           *
+ * between Ultraleap and you, your company or other organization.             *
+ ******************************************************************************/
+
 #include "LeapWrapper.h"
 
 #include "LeapAsync.h"
 #include "LeapUtility.h"
 #include "Runtime/Core/Public/Misc/Timespan.h"
 
+// BEGIN YAAK PATCH
+
+/*
+	Leap likes to fire async tasks on game thread but doesn't care about context(this) state.
+	Sometimes the task may be executed after the FLeapWrapper is already destroyed and cause crash.
+
+	TaskRefPolicy = FLeapAsync::RunShortLambdaOnGameThread([CurrentPolicy, this]
+	{
+		// <this> may be invalid!
+		this->CallbackDelegate->OnPolicy(CurrentPolicy);
+	});
+*/
+
+#include <atomic>
+static std::atomic<FLeapWrapper*> LeapContextAtomic;
+
+inline void SetLeapContextPtr(FLeapWrapper* InContext)
+{
+	LeapContextAtomic.store(InContext);
+}
+
+inline bool IsLeapContextValid(FLeapWrapper* InContext)
+{
+	auto* CachedContext = LeapContextAtomic.load();
+	return (InContext == CachedContext && InContext->GetCallbackDelegate());
+}
+
+// END YAAK PATCH
+
 #pragma region LeapC Wrapper
 
 FLeapWrapper::FLeapWrapper() : bIsRunning(false)
 {
+	UE_LOG(UltraleapTrackingLog, Log, TEXT("+FLeapWrapper"));
+
 	InterpolatedFrame = nullptr;
 	InterpolatedFrameSize = 0;
 	DataLock = new FCriticalSection();
@@ -24,11 +54,16 @@
 
 FLeapWrapper::~FLeapWrapper()
 {
+	UE_LOG(UltraleapTrackingLog, Log, TEXT("~FLeapWrapper"));
+
 	delete DataLock;
 	DataLock = nullptr;
 	
 	bIsRunning = false;
+
+	SetLeapContextPtr(nullptr);
 	CallbackDelegate = nullptr;
+
 	LatestFrame = nullptr;
 	ConnectionHandle = nullptr;
 
@@ -48,7 +83,9 @@
 
 void FLeapWrapper::SetCallbackDelegate(LeapWrapperCallbackInterface* InCallbackDelegate)
 {
+	UE_LOG(UltraleapTrackingLog, Log, TEXT("SetCallbackDelegate %p"), InCallbackDelegate);
 	CallbackDelegate = InCallbackDelegate;
+	SetLeapContextPtr(this);
 }
 
 LEAP_CONNECTION* FLeapWrapper::OpenConnection(LeapWrapperCallbackInterface* InCallbackDelegate)
@@ -84,6 +121,8 @@
 
 void FLeapWrapper::CloseConnection()
 {
+	UE_LOG(UltraleapTrackingLog, Log, TEXT("FLeapWrapper::CloseConnection"));
+
 	if (!bIsConnected)
 	{
 		// Not connected, already done
@@ -101,6 +140,7 @@
 	ProducerLambdaFuture.Reset();
 
 	// Nullify the callback delegate. Any outstanding task graphs will not run if the delegate is nullified.
+	UE_LOG(UltraleapTrackingLog, Log, TEXT("Reset CallbackDelegate"));
 	CallbackDelegate = nullptr;
 
 	UE_LOG(UltraleapTrackingLog, Log, TEXT("Connection successfully closed."));
@@ -367,12 +407,13 @@
 
 	if (CallbackDelegate)
 	{
-		TaskRefDeviceFound = FLeapAsync::RunShortLambdaOnGameThread([DeviceEvent, DeviceProperties, this] {
-			if (CallbackDelegate)
-			{
-				CallbackDelegate->OnDeviceFound(&DeviceProperties);
+		auto* Context = this;
+		TaskRefDeviceFound = FLeapAsync::RunShortLambdaOnGameThread([DeviceEvent, DeviceProperties, Context] {
+			if (IsLeapContextValid(Context))
+			{
+				Context->CallbackDelegate->OnDeviceFound(&DeviceProperties);
+			}
 				free(DeviceProperties.serial);
-			}
 		});
 	}
 	else
@@ -391,10 +432,11 @@
 
 	if (CallbackDelegate)
 	{
-		TaskRefDeviceLost = FLeapAsync::RunShortLambdaOnGameThread([DeviceEvent, this] {
-			if (CallbackDelegate)
-			{
-				CallbackDelegate->OnDeviceLost(CurrentDeviceInfo->serial);
+		auto* Context = this;
+		TaskRefDeviceLost = FLeapAsync::RunShortLambdaOnGameThread([DeviceEvent, Context] {
+			if (IsLeapContextValid(Context))
+			{
+				Context->CallbackDelegate->OnDeviceLost(Context->CurrentDeviceInfo->serial);
 			}
 		});
 	}
@@ -405,10 +447,11 @@
 {
 	if (CallbackDelegate)
 	{
-		TaskRefDeviceFailure = FLeapAsync::RunShortLambdaOnGameThread([DeviceFailureEvent, this] {
-			if (CallbackDelegate)
-			{
-				CallbackDelegate->OnDeviceFailure(DeviceFailureEvent->status, DeviceFailureEvent->hDevice);
+		auto* Context = this;
+		TaskRefDeviceFailure = FLeapAsync::RunShortLambdaOnGameThread([DeviceFailureEvent, Context] {
+			if (IsLeapContextValid(Context))
+			{
+				Context->CallbackDelegate->OnDeviceFailure(DeviceFailureEvent->status, DeviceFailureEvent->hDevice);
 			}
 		});
 	}
@@ -449,10 +492,11 @@
 {
 	if (CallbackDelegate)
 	{
-		TaskRefLog = FLeapAsync::RunShortLambdaOnGameThread([LogEvent, this] {
-			if (CallbackDelegate)
-			{
-				CallbackDelegate->OnLog(LogEvent->severity, LogEvent->timestamp, LogEvent->message);
+		auto* Context = this;
+		TaskRefLog = FLeapAsync::RunShortLambdaOnGameThread([LogEvent, Context] {
+			if (IsLeapContextValid(Context))
+			{
+				Context->CallbackDelegate->OnLog(LogEvent->severity, LogEvent->timestamp, LogEvent->message);
 			}
 		});
 	}
@@ -466,10 +510,11 @@
 		// this is always coming back as 0, this means either the Leap service refused to set any flags?
 		// or there's a bug in the policy notification system with Leap Motion V4.
 		const uint32_t CurrentPolicy = PolicyEvent->current_policy;
-		TaskRefPolicy = FLeapAsync::RunShortLambdaOnGameThread([CurrentPolicy, this] {
-			if (CallbackDelegate)
-			{
-				CallbackDelegate->OnPolicy(CurrentPolicy);
+		auto* Context = this;
+		TaskRefPolicy = FLeapAsync::RunShortLambdaOnGameThread([CurrentPolicy, Context] {
+			if (IsLeapContextValid(Context))
+			{
+				Context->CallbackDelegate->OnPolicy(CurrentPolicy);
 			}
 		});
 	}
@@ -483,10 +528,11 @@
 		// this is always coming back as 0, this means either the Leap service refused to set any flags?
 		// or there's a bug in the policy notification system with Leap Motion V4.
 		const uint32_t CurrentMode = TrackingModeEvent->current_tracking_mode;
-		TaskRefPolicy = FLeapAsync::RunShortLambdaOnGameThread([CurrentMode, this] {
-			if (CallbackDelegate)
-			{
-				CallbackDelegate->OnTrackingMode((eLeapTrackingMode) CurrentMode);
+		auto* Context = this;
+		TaskRefPolicy = FLeapAsync::RunShortLambdaOnGameThread([CurrentMode, Context] {
+			if (IsLeapContextValid(Context))
+			{
+				Context->CallbackDelegate->OnTrackingMode((eLeapTrackingMode) CurrentMode);
 			}
 		});
 	}
@@ -497,10 +543,11 @@
 {
 	if (CallbackDelegate)
 	{
-		TaskRefConfigChange = FLeapAsync::RunShortLambdaOnGameThread([ConfigChangeEvent, this] {
-			if (CallbackDelegate)
-			{
-				CallbackDelegate->OnConfigChange(ConfigChangeEvent->requestID, ConfigChangeEvent->status);
+		auto* Context = this;
+		TaskRefConfigChange = FLeapAsync::RunShortLambdaOnGameThread([ConfigChangeEvent, Context] {
+			if (IsLeapContextValid(Context))
+			{
+				Context->CallbackDelegate->OnConfigChange(ConfigChangeEvent->requestID, ConfigChangeEvent->status);
 			}
 		});
 	}
@@ -511,10 +558,11 @@
 {
 	if (CallbackDelegate)
 	{
-		TaskRefConfigResponse = FLeapAsync::RunShortLambdaOnGameThread([ConfigResponseEvent, this] {
-			if (CallbackDelegate)
-			{
-				CallbackDelegate->OnConfigResponse(ConfigResponseEvent->requestID, ConfigResponseEvent->value);
+		auto* Context = this;
+		TaskRefConfigResponse = FLeapAsync::RunShortLambdaOnGameThread([ConfigResponseEvent, Context] {
+			if (IsLeapContextValid(Context))
+			{
+				Context->CallbackDelegate->OnConfigResponse(ConfigResponseEvent->requestID, ConfigResponseEvent->value);
 			}
 		});
 	}
@@ -526,6 +574,8 @@
  */
 void FLeapWrapper::ServiceMessageLoop(void* Unused)
 {
+	UE_LOG(UltraleapTrackingLog, Log, TEXT("ENTER ServiceMessageLoop"));
+
 	eLeapRS Result;
 	LEAP_CONNECTION_MESSAGE Msg;
 	LEAP_CONNECTION Handle = ConnectionHandle;	  // copy handle so it doesn't get released from under us on game thread
@@ -600,652 +650,8 @@
 				break;
 		}	 // switch on msg.type
 	}		 // end while running
-}
-
-=======
-#include "LeapWrapper.h"
-
-#include "LeapAsync.h"
-#include "LeapUtility.h"
-#include "Runtime/Core/Public/Misc/Timespan.h"
-
-// BEGIN YAAK PATCH
-
-/*
-	Leap likes to fire async tasks on game thread but doesn't care about context(this) state.
-	Sometimes the task may be executed after the FLeapWrapper is already destroyed and cause crash.
-
-	TaskRefPolicy = FLeapAsync::RunShortLambdaOnGameThread([CurrentPolicy, this]
-	{
-		// <this> may be invalid!
-		this->CallbackDelegate->OnPolicy(CurrentPolicy);
-	});
-*/
-
-#include <atomic>
-static std::atomic<FLeapWrapper*> LeapContextAtomic;
-
-inline void SetLeapContextPtr(FLeapWrapper* InContext)
-{
-	LeapContextAtomic.store(InContext);
-}
-
-inline bool IsLeapContextValid(FLeapWrapper* InContext)
-{
-	auto* CachedContext = LeapContextAtomic.load();
-	return (InContext == CachedContext && InContext->GetCallbackDelegate());
-}
-
-// END YAAK PATCH
-
-#pragma region LeapC Wrapper
-
-FLeapWrapper::FLeapWrapper() : bIsRunning(false)
-{
-	UE_LOG(UltraleapTrackingLog, Log, TEXT("+FLeapWrapper"));
-
-	InterpolatedFrame = nullptr;
-	InterpolatedFrameSize = 0;
-}
-
-FLeapWrapper::~FLeapWrapper()
-{
-	UE_LOG(UltraleapTrackingLog, Log, TEXT("~FLeapWrapper"));
-
-	bIsRunning = false;
-
-	SetLeapContextPtr(nullptr);
-	CallbackDelegate = nullptr;
-
-	LatestFrame = nullptr;
-	ConnectionHandle = nullptr;
-
-	if (bIsConnected)
-	{
-		CloseConnection();
-	}
-	if (ImageDescription != NULL)
-	{
-		if (ImageDescription->pBuffer != NULL)
-		{
-			free(ImageDescription->pBuffer);
-		}
-		delete ImageDescription;
-	}
-}
-
-void FLeapWrapper::SetCallbackDelegate(LeapWrapperCallbackInterface* InCallbackDelegate)
-{
-	UE_LOG(UltraleapTrackingLog, Log, TEXT("SetCallbackDelegate %p"), InCallbackDelegate);
-	CallbackDelegate = InCallbackDelegate;
-	SetLeapContextPtr(this);
-}
-
-LEAP_CONNECTION* FLeapWrapper::OpenConnection(LeapWrapperCallbackInterface* InCallbackDelegate)
-{
-	SetCallbackDelegate(InCallbackDelegate);
-
-	// Don't use config for now
-	LEAP_CONNECTION_CONFIG Config;
-	Config.server_namespace = "Leap Service";
-	Config.size = sizeof(Config);
-	Config.flags = 0;
-
-	eLeapRS result = LeapCreateConnection(&Config, &ConnectionHandle);
-	if (result == eLeapRS_Success)
-	{
-		result = LeapOpenConnection(ConnectionHandle);
-		if (result == eLeapRS_Success)
-		{
-			bIsRunning = true;
-
-			LEAP_CONNECTION* Handle = &ConnectionHandle;
-			ProducerLambdaFuture = FLeapAsync::RunLambdaOnBackGroundThread([&, Handle] {
-				UE_LOG(UltraleapTrackingLog, Log, TEXT("ServiceMessageLoop started."));
-				ServiceMessageLoop();
-				UE_LOG(UltraleapTrackingLog, Log, TEXT("ServiceMessageLoop stopped."));
-
-				CloseConnectionHandle(Handle);
-			});
-		}
-	}
-	return &ConnectionHandle;
-}
-
-void FLeapWrapper::CloseConnection()
-{
-	UE_LOG(UltraleapTrackingLog, Log, TEXT("FLeapWrapper::CloseConnection"));
-
-	if (!bIsConnected)
-	{
-		// Not connected, already done
-		UE_LOG(UltraleapTrackingLog, Log, TEXT("Attempt at closing an already closed connection."));
-		return;
-	}
-	bIsConnected = false;
-	bIsRunning = false;
-	CleanupLastDevice();
-
-	// Wait for thread to exit - Blocking call, but it should be very quick.
-	FTimespan ExitWaitTimeSpan = FTimespan::FromSeconds(3);
-
-	ProducerLambdaFuture.WaitFor(ExitWaitTimeSpan);
-	ProducerLambdaFuture.Reset();
-
-	// Nullify the callback delegate. Any outstanding task graphs will not run if the delegate is nullified.
-	UE_LOG(UltraleapTrackingLog, Log, TEXT("Reset CallbackDelegate"));
-	CallbackDelegate = nullptr;
-
-	UE_LOG(UltraleapTrackingLog, Log, TEXT("Connection successfully closed."));
-}
-void FLeapWrapper::SetTrackingMode(eLeapTrackingMode TrackingMode)
-{
-	eLeapRS Result = LeapSetTrackingMode(ConnectionHandle, TrackingMode);
-	if (Result != eLeapRS_Success)
-	{
-		UE_LOG(UltraleapTrackingLog, Log, TEXT("SetTrackingMode failed in  FLeapWrapper::SetTrackingMode."));
-	}
-}
-void FLeapWrapper::SetPolicy(int64 Flags, int64 ClearFlags)
-{
-	eLeapRS Result = LeapSetPolicyFlags(ConnectionHandle, Flags, ClearFlags);
-	if (Result != eLeapRS_Success)
-	{
-		UE_LOG(UltraleapTrackingLog, Log, TEXT("LeapSetPolicyFlags failed in  FLeapWrapper::SetPolicy."));
-	}
-}
-
-void FLeapWrapper::SetPolicyFlagFromBoolean(eLeapPolicyFlag Flag, bool ShouldSet)
-{
-	if (ShouldSet)
-	{
-		SetPolicy(Flag, 0);
-	}
-	else
-	{
-		SetPolicy(0, Flag);
-	}
-}
-
-/** Close the connection and let message thread function end. */
-void FLeapWrapper::CloseConnectionHandle(LEAP_CONNECTION* InConnectionHandle)
-{
-	bIsRunning = false;
-	bIsConnected = false;
-	LeapDestroyConnection(*InConnectionHandle);
-}
-
-LEAP_TRACKING_EVENT* FLeapWrapper::GetFrame()
-{
-	LEAP_TRACKING_EVENT* currentFrame;
-	DataLock.Lock();
-	currentFrame = LatestFrame;
-	DataLock.Unlock();
-	return currentFrame;
-}
-
-LEAP_TRACKING_EVENT* FLeapWrapper::GetInterpolatedFrameAtTime(int64 TimeStamp)
-{
-	uint64_t FrameSize = 0;
-	LeapGetFrameSize(ConnectionHandle, TimeStamp, &FrameSize);
-
-	// Check validity of frame size
-	if (FrameSize > 0)
-	{
-		// Different frame?
-		if (FrameSize != InterpolatedFrameSize)
-		{
-			// If we already have an allocated frame, free it
-			if (InterpolatedFrame)
-			{
-				free(InterpolatedFrame);
-			}
-			InterpolatedFrame = (LEAP_TRACKING_EVENT*) malloc(FrameSize);
-		}
-		InterpolatedFrameSize = FrameSize;
-
-		// Grab the new frame
-		LeapInterpolateFrame(ConnectionHandle, TimeStamp, InterpolatedFrame, InterpolatedFrameSize);
-	}
-
-	return InterpolatedFrame;
-}
-
-LEAP_DEVICE_INFO* FLeapWrapper::GetDeviceProperties()
-{
-	LEAP_DEVICE_INFO* currentDevice;
-	DataLock.Lock();
-	currentDevice = CurrentDeviceInfo;
-	DataLock.Unlock();
-	return currentDevice;
-}
-
-const char* FLeapWrapper::ResultString(eLeapRS Result)
-{
-	switch (Result)
-	{
-		case eLeapRS_Success:
-			return "eLeapRS_Success";
-		case eLeapRS_UnknownError:
-			return "eLeapRS_UnknownError";
-		case eLeapRS_InvalidArgument:
-			return "eLeapRS_InvalidArgument";
-		case eLeapRS_InsufficientResources:
-			return "eLeapRS_InsufficientResources";
-		case eLeapRS_InsufficientBuffer:
-			return "eLeapRS_InsufficientBuffer";
-		case eLeapRS_Timeout:
-			return "eLeapRS_Timeout";
-		case eLeapRS_NotConnected:
-			return "eLeapRS_NotConnected";
-		case eLeapRS_HandshakeIncomplete:
-			return "eLeapRS_HandshakeIncomplete";
-		case eLeapRS_BufferSizeOverflow:
-			return "eLeapRS_BufferSizeOverflow";
-		case eLeapRS_ProtocolError:
-			return "eLeapRS_ProtocolError";
-		case eLeapRS_InvalidClientID:
-			return "eLeapRS_InvalidClientID";
-		case eLeapRS_UnexpectedClosed:
-			return "eLeapRS_UnexpectedClosed";
-		case eLeapRS_UnknownImageFrameRequest:
-			return "eLeapRS_UnknownImageFrameRequest";
-		case eLeapRS_UnknownTrackingFrameID:
-			return "eLeapRS_UnknownTrackingFrameID";
-		case eLeapRS_RoutineIsNotSeer:
-			return "eLeapRS_RoutineIsNotSeer";
-		case eLeapRS_TimestampTooEarly:
-			return "eLeapRS_TimestampTooEarly";
-		case eLeapRS_ConcurrentPoll:
-			return "eLeapRS_ConcurrentPoll";
-		case eLeapRS_NotAvailable:
-			return "eLeapRS_NotAvailable";
-		case eLeapRS_NotStreaming:
-			return "eLeapRS_NotStreaming";
-		case eLeapRS_CannotOpenDevice:
-			return "eLeapRS_CannotOpenDevice";
-		default:
-			return "unknown result type.";
-	}
-}
-
-void FLeapWrapper::EnableImageStream(bool bEnable)
-{
-	// TODO: test the image/buffer stream code
-
-	if (ImageDescription == NULL)
-	{
-		ImageDescription = new LEAP_IMAGE_FRAME_DESCRIPTION;
-		ImageDescription->pBuffer = NULL;
-	}
-
-	int OldLength = ImageDescription->buffer_len;
-
-	// if the size is different realloc the buffer
-	if (ImageDescription->buffer_len != OldLength)
-	{
-		if (ImageDescription->pBuffer != NULL)
-		{
-			free(ImageDescription->pBuffer);
-		}
-		ImageDescription->pBuffer = (void*) malloc(ImageDescription->buffer_len);
-	}
-}
-
-void FLeapWrapper::Millisleep(int milliseconds)
-{
-	FPlatformProcess::Sleep(((float) milliseconds) / 1000.f);
-}
-
-void FLeapWrapper::SetDevice(const LEAP_DEVICE_INFO* DeviceProps)
-{
-	DataLock.Lock();
-	if (CurrentDeviceInfo)
-	{
-		free(CurrentDeviceInfo->serial);
-	}
-	else
-	{
-		CurrentDeviceInfo = (LEAP_DEVICE_INFO*) malloc(sizeof(*DeviceProps));
-	}
-	*CurrentDeviceInfo = *DeviceProps;
-	CurrentDeviceInfo->serial = (char*) malloc(DeviceProps->serial_length);
-	memcpy(CurrentDeviceInfo->serial, DeviceProps->serial, DeviceProps->serial_length);
-	DataLock.Unlock();
-}
-
-void FLeapWrapper::CleanupLastDevice()
-{
-	if (CurrentDeviceInfo)
-	{
-		free(CurrentDeviceInfo->serial);
-	}
-	CurrentDeviceInfo = nullptr;
-}
-
-void FLeapWrapper::SetFrame(const LEAP_TRACKING_EVENT* Frame)
-{
-	DataLock.Lock();
-
-	if (!LatestFrame)
-	{
-		LatestFrame = (LEAP_TRACKING_EVENT*) malloc(sizeof(*Frame));
-	}
-
-	*LatestFrame = *Frame;
-
-	DataLock.Unlock();
-}
-
-/** Called by ServiceMessageLoop() when a connection event is returned by LeapPollConnection(). */
-void FLeapWrapper::HandleConnectionEvent(const LEAP_CONNECTION_EVENT* ConnectionEvent)
-{
-	bIsConnected = true;
-	if (CallbackDelegate)
-	{
-		CallbackDelegate->OnConnect();
-	}
-}
-
-/** Called by ServiceMessageLoop() when a connection lost event is returned by LeapPollConnection(). */
-void FLeapWrapper::HandleConnectionLostEvent(const LEAP_CONNECTION_LOST_EVENT* ConnectionLostEvent)
-{
-	bIsConnected = false;
-	CleanupLastDevice();
-
-	if (CallbackDelegate)
-	{
-		CallbackDelegate->OnConnectionLost();
-	}
-}
-
-/**
- * Called by ServiceMessageLoop() when a device event is returned by LeapPollConnection()
- */
-void FLeapWrapper::HandleDeviceEvent(const LEAP_DEVICE_EVENT* DeviceEvent)
-{
-	// LEAP_DEVICE DeviceHandle;
-	// Open device using LEAP_DEVICE_REF from event struct.
-	eLeapRS Result = LeapOpenDevice(DeviceEvent->device, &DeviceHandle);
-	if (Result != eLeapRS_Success)
-	{
-		UE_LOG(UltraleapTrackingLog, Warning, TEXT("Could not open device %s.\n"), ResultString(Result));
-		return;
-	}
-
-	// Create a struct to hold the device properties, we have to provide a buffer for the serial string
-	LEAP_DEVICE_INFO DeviceProperties = {sizeof(DeviceProperties)};
-	// Start with a length of 1 (pretending we don't know a priori what the length is).
-	// Currently device serial numbers are all the same length, but that could change in the future
-	DeviceProperties.serial_length = 1;
-	DeviceProperties.serial = (char*) malloc(DeviceProperties.serial_length);
-	// This will fail since the serial buffer is only 1 character long
-	// But deviceProperties is updated to contain the required buffer length
-	Result = LeapGetDeviceInfo(DeviceHandle, &DeviceProperties);
-	if (Result == eLeapRS_InsufficientBuffer)
-	{
-		// try again with correct buffer size
-		free(DeviceProperties.serial);
-		DeviceProperties.serial = (char*) malloc(DeviceProperties.serial_length);
-		Result = LeapGetDeviceInfo(DeviceHandle, &DeviceProperties);
-		if (Result != eLeapRS_Success)
-		{
-			printf("Failed to get device info %s.\n", ResultString(Result));
-			free(DeviceProperties.serial);
-			return;
-		}
-	}
-
-	SetDevice(&DeviceProperties);
-
-	if (CallbackDelegate)
-	{
-		auto* Context = this;
-		TaskRefDeviceFound = FLeapAsync::RunShortLambdaOnGameThread([DeviceEvent, DeviceProperties, Context] {
-			if (IsLeapContextValid(Context))
-			{
-				Context->CallbackDelegate->OnDeviceFound(&DeviceProperties);
-			}
-			free(DeviceProperties.serial);
-		});
-	}
-	else
-	{
-		free(DeviceProperties.serial);
-	}
-
-	LeapCloseDevice(DeviceHandle);
-}
-
-/** Called by ServiceMessageLoop() when a device lost event is returned by LeapPollConnection(). */
-void FLeapWrapper::HandleDeviceLostEvent(const LEAP_DEVICE_EVENT* DeviceEvent)
-{
-	// todo: remove device handles matched here
-	// DeviceHandles.Remove(DeviceHandle);
-
-	if (CallbackDelegate)
-	{
-		auto* Context = this;
-		TaskRefDeviceLost = FLeapAsync::RunShortLambdaOnGameThread([DeviceEvent, Context] {
-			if (IsLeapContextValid(Context))
-			{
-				Context->CallbackDelegate->OnDeviceLost(Context->CurrentDeviceInfo->serial);
-			}
-		});
-	}
-}
-
-/** Called by ServiceMessageLoop() when a device failure event is returned by LeapPollConnection(). */
-void FLeapWrapper::HandleDeviceFailureEvent(const LEAP_DEVICE_FAILURE_EVENT* DeviceFailureEvent)
-{
-	if (CallbackDelegate)
-	{
-		auto* Context = this;
-		TaskRefDeviceFailure = FLeapAsync::RunShortLambdaOnGameThread([DeviceFailureEvent, Context] {
-			if (IsLeapContextValid(Context))
-			{
-				Context->CallbackDelegate->OnDeviceFailure(DeviceFailureEvent->status, DeviceFailureEvent->hDevice);
-			}
-		});
-	}
-}
-
-/** Called by ServiceMessageLoop() when a tracking event is returned by LeapPollConnection(). */
-void FLeapWrapper::HandleTrackingEvent(const LEAP_TRACKING_EVENT* TrackingEvent)
-{
-	// temp disable
-	/*if (DeviceId == 2) {
-		return;
-	}*/
-
-	SetFrame(TrackingEvent);	// support polling tracking data from different thread
-
-	// Callback delegate is checked twice since the second call happens on the second thread and may be invalidated!
-	if (CallbackDelegate)
-	{
-		LeapWrapperCallbackInterface* SafeDelegate = CallbackDelegate;
-
-		// Run this on bg thread still
-		CallbackDelegate->OnFrame(TrackingEvent);
-	}
-}
-
-void FLeapWrapper::HandleImageEvent(const LEAP_IMAGE_EVENT* ImageEvent)
-{
-	// Callback with data
-	if (CallbackDelegate)
-	{
-		// Do image handling on background thread for performance
-		CallbackDelegate->OnImage(ImageEvent);
-	}
-}
-
-/** Called by ServiceMessageLoop() when a log event is returned by LeapPollConnection(). */
-void FLeapWrapper::HandleLogEvent(const LEAP_LOG_EVENT* LogEvent)
-{
-	if (CallbackDelegate)
-	{
-		auto* Context = this;
-		TaskRefLog = FLeapAsync::RunShortLambdaOnGameThread([LogEvent, Context] {
-			if (IsLeapContextValid(Context))
-			{
-				Context->CallbackDelegate->OnLog(LogEvent->severity, LogEvent->timestamp, LogEvent->message);
-			}
-		});
-	}
-}
-
-/** Called by ServiceMessageLoop() when a policy event is returned by LeapPollConnection(). */
-void FLeapWrapper::HandlePolicyEvent(const LEAP_POLICY_EVENT* PolicyEvent)
-{
-	if (CallbackDelegate)
-	{
-		// this is always coming back as 0, this means either the Leap service refused to set any flags?
-		// or there's a bug in the policy notification system with Leap Motion V4.
-		const uint32_t CurrentPolicy = PolicyEvent->current_policy;
-		auto* Context = this;
-		TaskRefPolicy = FLeapAsync::RunShortLambdaOnGameThread([CurrentPolicy, Context] {
-			if (IsLeapContextValid(Context))
-			{
-				Context->CallbackDelegate->OnPolicy(CurrentPolicy);
-			}
-		});
-	}
-}
-
-/** Called by ServiceMessageLoop() when a policy event is returned by LeapPollConnection(). */
-void FLeapWrapper::HandleTrackingModeEvent(const LEAP_TRACKING_MODE_EVENT* TrackingModeEvent)
-{
-	if (CallbackDelegate)
-	{
-		// this is always coming back as 0, this means either the Leap service refused to set any flags?
-		// or there's a bug in the policy notification system with Leap Motion V4.
-		const uint32_t CurrentMode = TrackingModeEvent->current_tracking_mode;
-		auto* Context = this;
-		TaskRefPolicy = FLeapAsync::RunShortLambdaOnGameThread([CurrentMode, Context] {
-			if (IsLeapContextValid(Context))
-			{
-				Context->CallbackDelegate->OnTrackingMode((eLeapTrackingMode) CurrentMode);
-			}
-		});
-	}
-}
-
-/** Called by ServiceMessageLoop() when a config change event is returned by LeapPollConnection(). */
-void FLeapWrapper::HandleConfigChangeEvent(const LEAP_CONFIG_CHANGE_EVENT* ConfigChangeEvent)
-{
-	if (CallbackDelegate)
-	{
-		auto* Context = this;
-		TaskRefConfigChange = FLeapAsync::RunShortLambdaOnGameThread([ConfigChangeEvent, Context] {
-			if (IsLeapContextValid(Context))
-			{
-				Context->CallbackDelegate->OnConfigChange(ConfigChangeEvent->requestID, ConfigChangeEvent->status);
-			}
-		});
-	}
-}
-
-/** Called by ServiceMessageLoop() when a config response event is returned by LeapPollConnection(). */
-void FLeapWrapper::HandleConfigResponseEvent(const LEAP_CONFIG_RESPONSE_EVENT* ConfigResponseEvent)
-{
-	if (CallbackDelegate)
-	{
-		auto* Context = this;
-		TaskRefConfigResponse = FLeapAsync::RunShortLambdaOnGameThread([ConfigResponseEvent, Context] {
-			if (IsLeapContextValid(Context))
-			{
-				Context->CallbackDelegate->OnConfigResponse(ConfigResponseEvent->requestID, ConfigResponseEvent->value);
-			}
-		});
-	}
-}
-
-/**
- * Services the LeapC message pump by calling LeapPollConnection().
- * The average polling time is determined by the framerate of the Leap Motion service.
- */
-void FLeapWrapper::ServiceMessageLoop(void* Unused)
-{
-	UE_LOG(UltraleapTrackingLog, Log, TEXT("ENTER ServiceMessageLoop"));
-
-	eLeapRS Result;
-	LEAP_CONNECTION_MESSAGE Msg;
-	LEAP_CONNECTION Handle = ConnectionHandle;	  // copy handle so it doesn't get released from under us on game thread
-
-	unsigned int Timeout = 200;
-	while (bIsRunning)
-	{
-		Result = LeapPollConnection(Handle, Timeout, &Msg);
-
-		// Polling may have taken some time, re-check exit condition
-		if (!bIsRunning)
-		{
-			break;
-		}
-
-		if (Result != eLeapRS_Success)
-		{
-			// UE_LOG(UltraleapTrackingLog, Log, TEXT("LeapC PollConnection unsuccessful result %s.\n"),
-			// UTF8_TO_TCHAR(ResultString(result)));
-			if (!bIsConnected)
-			{
-				FPlatformProcess::Sleep(0.1f);
-				continue;
-			}
-			else
-			{
-				continue;
-			}
-		}
-
-		switch (Msg.type)
-		{
-			case eLeapEventType_Connection:
-				HandleConnectionEvent(Msg.connection_event);
-				break;
-			case eLeapEventType_ConnectionLost:
-				HandleConnectionLostEvent(Msg.connection_lost_event);
-				break;
-			case eLeapEventType_Device:
-				HandleDeviceEvent(Msg.device_event);
-				break;
-			case eLeapEventType_DeviceLost:
-				HandleDeviceLostEvent(Msg.device_event);
-				break;
-			case eLeapEventType_DeviceFailure:
-				HandleDeviceFailureEvent(Msg.device_failure_event);
-				break;
-			case eLeapEventType_Tracking:
-				HandleTrackingEvent(Msg.tracking_event);
-				break;
-			case eLeapEventType_Image:
-				HandleImageEvent(Msg.image_event);
-				break;
-			case eLeapEventType_LogEvent:
-				HandleLogEvent(Msg.log_event);
-				break;
-			case eLeapEventType_Policy:
-				HandlePolicyEvent(Msg.policy_event);
-				break;
-			case eLeapEventType_TrackingMode:
-				HandleTrackingModeEvent(Msg.tracking_mode_event);
-				break;
-			case eLeapEventType_ConfigChange:
-				HandleConfigChangeEvent(Msg.config_change_event);
-				break;
-			case eLeapEventType_ConfigResponse:
-				HandleConfigResponseEvent(Msg.config_response_event);
-				break;
-			default:
-				// discard unknown message types
-				// UE_LOG(UltraleapTrackingLog, Log, TEXT("Unhandled message type %i."), (int32)Msg.type);
-				break;
-		}	 // switch on msg.type
-	}		 // end while running
-
-	UE_LOG(UltraleapTrackingLog, Log, TEXT("LEAVE ServiceMessageLoop"));
-}
-
->>>>>>> 5bad6e19
+
+	UE_LOG(UltraleapTrackingLog, Log, TEXT("LEAVE ServiceMessageLoop"));
+}
+
 #pragma endregion LeapC Wrapper