<<<<<<< HEAD
/******************************************************************************
 * Copyright (C) Ultraleap, Inc. 2011-2021.                                   *
 *                                                                            *
 * Use subject to the terms of the Apache License 2.0 available at            *
 * http://www.apache.org/licenses/LICENSE-2.0, or another agreement           *
 * between Ultraleap and you, your company or other organization.             *
 ******************************************************************************/

#pragma once

#include "IInputDeviceModule.h"
#include "UltraleapTrackingData.h"

class ULeapComponent;

/**
 * The public interface to this module.  In most cases, this interface is only public to sibling modules
 * within this plugin.
 */
class ULTRALEAPTRACKING_API IUltraleapTrackingPlugin : public IInputDeviceModule
{
public:
	/**
	 * Singleton-like access to this module's interface.  This is just for convenience!
	 * Beware of calling this during the shutdown phase, though.  Your module might have been unloaded already.
	 *
	 * @return Returns singleton instance, loading the module on demand if needed
	 */
	static inline IUltraleapTrackingPlugin& Get()
	{
		return FModuleManager::LoadModuleChecked<IUltraleapTrackingPlugin>("UltraleapTracking");
	}

	/**
	 * Checks to see if this module is loaded and ready.  It is only valid to call Get() if IsAvailable() returns true.
	 *
	 * @return True if the module is loaded and ready to use
	 */
	static inline bool IsAvailable()
	{
		return FModuleManager::Get().IsModuleLoaded("UltraleapTracking");
	}

	// These are typically called by a wrapped class such as LeapController (Actor Component)

	/** Attach an event delegate to the leap input device loop*/
	virtual void AddEventDelegate(const ULeapComponent* EventDelegate){};

	/** Remove an event delegate from the leap input device loop*/
	virtual void RemoveEventDelegate(const ULeapComponent* EventDelegate){};

	virtual FLeapStats GetLeapStats()
	{
		return FLeapStats();
	};

	/** Set Leap Options such as time warp, interpolation and tracking modes */
	virtual void SetOptions(const FLeapOptions& InOptions){};

	/** Get the currently set Leap Options */
	virtual FLeapOptions GetOptions()
	{
		return FLeapOptions();
	};

	/** Convenience function to determine hand visibility*/
	virtual void AreHandsVisible(bool& LeftHandIsVisible, bool& RightHandIsVisible) = 0;

	/** Polling method for latest frame data*/
	virtual void GetLatestFrameData(FLeapFrameData& OutData) = 0;

	/** Set a Leap Policy, such as image streaming or optimization type*/
	virtual void SetLeapPolicy(ELeapPolicyFlag Flag, bool Enable) = 0;

	/** List the attached (plugged in) devices */
	virtual void GetAttachedDevices(TArray<FString>& Devices) = 0;

	/** Force shutdown leap, do not call unless you have a very specfic need*/
	virtual void ShutdownLeap() = 0;

	virtual void SetSwizzles(
		ELeapQuatSwizzleAxisB ToX, ELeapQuatSwizzleAxisB ToY, ELeapQuatSwizzleAxisB ToZ, ELeapQuatSwizzleAxisB ToW) = 0;
};
=======


#pragma once

#include "IInputDeviceModule.h"
#include "UltraleapTrackingData.h"

class ULeapComponent;

enum class ELeapQuatSwizzleAxisB : uint8; // YAAK PATCH

/**
 * The public interface to this module.  In most cases, this interface is only public to sibling modules
 * within this plugin.
 */
class ULTRALEAPTRACKING_API IUltraleapTrackingPlugin : public IInputDeviceModule
{
public:
	/**
	 * Singleton-like access to this module's interface.  This is just for convenience!
	 * Beware of calling this during the shutdown phase, though.  Your module might have been unloaded already.
	 *
	 * @return Returns singleton instance, loading the module on demand if needed
	 */
	static inline IUltraleapTrackingPlugin& Get()
	{
		return FModuleManager::LoadModuleChecked<IUltraleapTrackingPlugin>("UltraleapTracking");
	}

	/**
	 * Checks to see if this module is loaded and ready.  It is only valid to call Get() if IsAvailable() returns true.
	 *
	 * @return True if the module is loaded and ready to use
	 */
	static inline bool IsAvailable()
	{
		return FModuleManager::Get().IsModuleLoaded("UltraleapTracking");
	}

	// These are typically called by a wrapped class such as LeapController (Actor Component)

	/** Attach an event delegate to the leap input device loop*/
	virtual void AddEventDelegate(const ULeapComponent* EventDelegate){};

	/** Remove an event delegate from the leap input device loop*/
	virtual void RemoveEventDelegate(const ULeapComponent* EventDelegate){};

	virtual FLeapStats GetLeapStats()
	{
		return FLeapStats();
	};

	/** Set Leap Options such as time warp, interpolation and tracking modes */
	virtual void SetOptions(const FLeapOptions& InOptions){};

	/** Get the currently set Leap Options */
	virtual FLeapOptions GetOptions()
	{
		return FLeapOptions();
	};

	/** Convenience function to determine hand visibility*/
	virtual void AreHandsVisible(bool& LeftHandIsVisible, bool& RightHandIsVisible) = 0;

	/** Polling method for latest frame data*/
	virtual void GetLatestFrameData(FLeapFrameData& OutData) = 0;

	/** Set a Leap Policy, such as image streaming or optimization type*/
	virtual void SetLeapPolicy(ELeapPolicyFlag Flag, bool Enable) = 0;

	/** List the attached (plugged in) devices */
	virtual void GetAttachedDevices(TArray<FString>& Devices) = 0;

	/** Force shutdown leap, do not call unless you have a very specfic need*/
	virtual void ShutdownLeap() = 0;

	virtual void SetSwizzles(
		ELeapQuatSwizzleAxisB ToX, ELeapQuatSwizzleAxisB ToY, ELeapQuatSwizzleAxisB ToZ, ELeapQuatSwizzleAxisB ToW) = 0;
};
>>>>>>> 5bad6e19
<|MERGE_RESOLUTION|>--- conflicted
+++ resolved
@@ -1,4 +1,3 @@
-<<<<<<< HEAD
 /******************************************************************************
  * Copyright (C) Ultraleap, Inc. 2011-2021.                                   *
  *                                                                            *
@@ -14,6 +13,8 @@
 
 class ULeapComponent;
 
+enum class ELeapQuatSwizzleAxisB : uint8; // YAAK PATCH
+
 /**
  * The public interface to this module.  In most cases, this interface is only public to sibling modules
  * within this plugin.
@@ -81,85 +82,4 @@
 
 	virtual void SetSwizzles(
 		ELeapQuatSwizzleAxisB ToX, ELeapQuatSwizzleAxisB ToY, ELeapQuatSwizzleAxisB ToZ, ELeapQuatSwizzleAxisB ToW) = 0;
-};
-=======
-
-
-#pragma once
-
-#include "IInputDeviceModule.h"
-#include "UltraleapTrackingData.h"
-
-class ULeapComponent;
-
-enum class ELeapQuatSwizzleAxisB : uint8; // YAAK PATCH
-
-/**
- * The public interface to this module.  In most cases, this interface is only public to sibling modules
- * within this plugin.
- */
-class ULTRALEAPTRACKING_API IUltraleapTrackingPlugin : public IInputDeviceModule
-{
-public:
-	/**
-	 * Singleton-like access to this module's interface.  This is just for convenience!
-	 * Beware of calling this during the shutdown phase, though.  Your module might have been unloaded already.
-	 *
-	 * @return Returns singleton instance, loading the module on demand if needed
-	 */
-	static inline IUltraleapTrackingPlugin& Get()
-	{
-		return FModuleManager::LoadModuleChecked<IUltraleapTrackingPlugin>("UltraleapTracking");
-	}
-
-	/**
-	 * Checks to see if this module is loaded and ready.  It is only valid to call Get() if IsAvailable() returns true.
-	 *
-	 * @return True if the module is loaded and ready to use
-	 */
-	static inline bool IsAvailable()
-	{
-		return FModuleManager::Get().IsModuleLoaded("UltraleapTracking");
-	}
-
-	// These are typically called by a wrapped class such as LeapController (Actor Component)
-
-	/** Attach an event delegate to the leap input device loop*/
-	virtual void AddEventDelegate(const ULeapComponent* EventDelegate){};
-
-	/** Remove an event delegate from the leap input device loop*/
-	virtual void RemoveEventDelegate(const ULeapComponent* EventDelegate){};
-
-	virtual FLeapStats GetLeapStats()
-	{
-		return FLeapStats();
-	};
-
-	/** Set Leap Options such as time warp, interpolation and tracking modes */
-	virtual void SetOptions(const FLeapOptions& InOptions){};
-
-	/** Get the currently set Leap Options */
-	virtual FLeapOptions GetOptions()
-	{
-		return FLeapOptions();
-	};
-
-	/** Convenience function to determine hand visibility*/
-	virtual void AreHandsVisible(bool& LeftHandIsVisible, bool& RightHandIsVisible) = 0;
-
-	/** Polling method for latest frame data*/
-	virtual void GetLatestFrameData(FLeapFrameData& OutData) = 0;
-
-	/** Set a Leap Policy, such as image streaming or optimization type*/
-	virtual void SetLeapPolicy(ELeapPolicyFlag Flag, bool Enable) = 0;
-
-	/** List the attached (plugged in) devices */
-	virtual void GetAttachedDevices(TArray<FString>& Devices) = 0;
-
-	/** Force shutdown leap, do not call unless you have a very specfic need*/
-	virtual void ShutdownLeap() = 0;
-
-	virtual void SetSwizzles(
-		ELeapQuatSwizzleAxisB ToX, ELeapQuatSwizzleAxisB ToY, ELeapQuatSwizzleAxisB ToZ, ELeapQuatSwizzleAxisB ToW) = 0;
-};
->>>>>>> 5bad6e19
+};